<<<<<<< HEAD
package org.bukkit;

import java.awt.image.BufferedImage;
import java.io.File;
import java.io.Serializable;
import java.util.Collection;
import java.util.Collections;
import java.util.Iterator;
import java.util.List;
import java.util.Map;
import java.util.Set;
import java.util.UUID;
import java.util.logging.Logger;

import org.bukkit.Warning.WarningState;
import org.bukkit.boss.BarColor;
import org.bukkit.boss.BarFlag;
import org.bukkit.boss.BarStyle;
import org.bukkit.boss.BossBar;
import org.bukkit.command.CommandException;
import org.bukkit.command.CommandSender;
import org.bukkit.command.ConsoleCommandSender;
import org.bukkit.command.PluginCommand;
import org.bukkit.entity.Entity;
import org.bukkit.entity.Player;
import org.bukkit.event.inventory.InventoryType;
import org.bukkit.event.server.ServerListPingEvent;
import org.bukkit.help.HelpMap;
import org.bukkit.inventory.Inventory;
import org.bukkit.inventory.InventoryHolder;
import org.bukkit.inventory.ItemStack;
import org.bukkit.inventory.Recipe;
import org.bukkit.map.MapView;
import org.bukkit.permissions.Permissible;
import org.bukkit.plugin.PluginManager;
import org.bukkit.plugin.ServicesManager;
import org.bukkit.plugin.messaging.Messenger;
import org.bukkit.scheduler.BukkitScheduler;
import org.bukkit.scoreboard.ScoreboardManager;
import org.bukkit.util.CachedServerIcon;

import com.avaje.ebean.config.ServerConfig;
import com.google.common.collect.ImmutableList;
import org.bukkit.generator.ChunkGenerator;

import org.bukkit.inventory.ItemFactory;
import org.bukkit.inventory.meta.ItemMeta;

/**
 * 代表一个Bukkit核心, 用来负责单个服务器
 */
public final class Bukkit {
    private static Server server;

    /**
     * 静态类不能被初始化
     */
    private Bukkit() {}

    /**
     * 获取一个正在运行的 {@link Server} 实例.
     * <p>
     * 原文:
     * Gets the current {@link Server} singleton
     *
     * @return 正在运行的服务器的实例
     */
    public static Server getServer() {
        return server;
    }

    /**
     * 请求设置一个 {@link Server}.
     * <p>
     * 如果 Server 已经被设定，这个操作不能完成
     * <p>
     * 原文:
     * Attempts to set the {@link Server} singleton.
     * <p>
     * This cannot be done if the Server is already set.
     *
     * @param server 服务器实例
     */
    public static void setServer(Server server) {
        if (Bukkit.server != null) {
            throw new UnsupportedOperationException("Cannot redefine singleton Server");
        }

        Bukkit.server = server;
        server.getLogger().info("This server is running " + getName() + " version " + getVersion() + " (Implementing API version " + getBukkitVersion() + ")");
    }

    /**
     * 获取这个服务器实例的名字
     * <p>
     * 原文:
     * Gets the name of this server implementation.
     *
     * @return 这个服务器实例的名字
     */
    public static String getName() {
        return server.getName();
    }

    /**
     * 获取这个服务器实例的版本
     * <p>
     * 原文:
     * Gets the version string of this server implementation.
     *
     * @return 这个服务器实例的版本
     */
    public static String getVersion() {
        return server.getVersion();
    }

    /**
     * 获取这个运行的服务器的Bukkit版本
     * <p>
     * 原文:
     * Gets the Bukkit version that this server is running.
     *
     * @return Bukkit版本
     */
    public static String getBukkitVersion() {
        return server.getBukkitVersion();
    }

    /**
     * 获取在线的所有玩家【不要用！！】
     * <p>
     * 此方法是为了兼容低版本的服务器，它不应该在任何情形下被使用
     * <p>
     * 原文:
     * Gets an array copy of all currently logged in players.
     * <p>
     * This method exists for legacy reasons to provide backwards
     * compatibility. It will not exist at runtime and should not be used
     * under any circumstances.
     *
     * @deprecated superseded by {@link #getOnlinePlayers()}
     * @return 所有在线玩家的数组
     */
    @Deprecated
    public static Player[] _INVALID_getOnlinePlayers() {
        return server._INVALID_getOnlinePlayers();
    }

    /**
     * 获取所有在线玩家的视图. 这个 {@linkplain
     * Collections#unmodifiableCollection(Collection) view} is a reused
     * object, making some operations like {@link Collection#size()}
     * zero-allocation.
     * <p>
     * The collection is a view backed by the internal representation, such
     * that, changes to the internal state of the server will be reflected
     * immediately. However, the reuse of the returned collection (identity)
     * is not strictly guaranteed for future or all implementations. Casting
     * the collection, or relying on interface implementations (like {@link
     * Serializable} or {@link List}), is deprecated.
     * <p>
     * Iteration behavior is undefined outside of self-contained main-thread
     * uses. Normal and immediate iterator use without consequences that
     * affect the collection are fully supported. The effects following
     * (non-exhaustive) {@link Entity#teleport(Location) teleportation},
     * {@link Player#setHealth(double) death}, and {@link Player#kickPlayer(
     * String) kicking} are undefined. Any use of this collection from
     * asynchronous threads is unsafe.
     * <p>
     * For safe consequential iteration or mimicking the old array behavior,
     * using {@link Collection#toArray(Object[])} is recommended. For making
     * snapshots, {@link ImmutableList#copyOf(Collection)} is recommended.
     *
     * @return 所有在线玩家的视图
     */
    public static Collection<? extends Player> getOnlinePlayers() {
        return server.getOnlinePlayers();
    }

    /**
     * 获取服务器的最大玩家数.
     * <p>
     * 原文:
     * Get the maximum amount of players which can login to this server.
     *
     * @return 服务器的最大玩家数
     */
    public static int getMaxPlayers() {
        return server.getMaxPlayers();
    }

    /**
     * 获取服务器的端口
     * <p>
     * 原文:Get the game port that the server runs on.
     *
     * @return 服务器的端口
     */
    public static int getPort() {
        return server.getPort();
    }

    /**
     * 获取服务器的视距
     * <p>
     * 原文:
     * Get the view distance from this server.
     *
     * @return 服务器的视距
     */
    public static int getViewDistance() {
        return server.getViewDistance();
    }

    /**
     * 获取服务器绑定的IP，如果没有就返回空字符串
     * <p>
     * 原文:
     * Get the IP that this server is bound to, or empty string if not
     * specified.
     *
     * @return 服务器绑定的IP，如果没有就返回空
     *     字符串
     */
    public static String getIp() {
        return server.getIp();
    }

    /**
     * 获取服务器名【注：在服务器的配置文件中设定】
     * <p>
     * 原文:
     * Get the name of this server.
     *
     * @return 服务器名
     */
    public static String getServerName() {
        return server.getServerName();
    }

    /**
     * 获取服务器的ID. 这是一个简单的字母标识，
     * 可以被用来唯一地识别此服务器
     * <p>
     * 原文:
     * Get an ID of this server. The ID is a simple generally alphanumeric ID
     * that can be used for uniquely identifying this server.
     *
     * @return 服务器的唯一标识
     */
    public static String getServerId() {
        return server.getServerId();
    }
    
    /**
     * 获取主世界的种类
     * <p>
     * 原文:
     * Get world type (level-type setting) for default world.
     *
     * @return 主世界的种类 (例： DEFAULT, FLAT, DEFAULT_1_1)
     */
    public static String getWorldType() {
        return server.getWorldType();
    }

    /**
     * 获取服务器是否生成建筑
     * <p>
     * 原文:
     * Get generate-structures setting.
     *
     * @return 如果生成建筑返回true
     */
    public static boolean getGenerateStructures() {
        return server.getGenerateStructures();
    }

    /**
     * 获取这个服务器是否可以进入末路之地
     * <p>
     * 原文:
     * Gets whether this server allows the End or not.
     *
     * @return 是否可以进入末路之地
     */
    public static boolean getAllowEnd() {
        return server.getAllowEnd();
    }

    /**
     * 获取这个服务器是否可以进入下界
     * <p>
     * 原文：
     * Gets whether this server allows the Nether or not.
     *
     * @return 是否可以进入下界
     */
    public static boolean getAllowNether() {
        return server.getAllowNether();
    }

    /**
     * 服务器是否开启白名单
     * <p>
     * 原文:
     * Gets whether this server has a whitelist or not.
     *
     * @return 是否开启白名单
     */
    public static boolean hasWhitelist() {
        return server.hasWhitelist();
    }

    /**
     * 设置服务器是否开启白名单
     * <p>
     * 原文:
     * Sets if the server is whitelisted.
     *
     * @param true为开，false为关
     */
    public static void setWhitelist(boolean value) {
        server.setWhitelist(value);
    }

    /**
     * 获取所有被添加到白名单的玩家
     * <p>
     * 原文:
     * Gets a list of whitelisted players.
     *
     * @return 用Set存储的所有被添加到白名单的玩家
     */
    public static Set<OfflinePlayer> getWhitelistedPlayers() {
        return server.getWhitelistedPlayers();
    }

    /**
     * 重载白名单
     * <p>
     * 原文:
     * Reloads the whitelist from disk.
     */
    public static void reloadWhitelist() {
        server.reloadWhitelist();
    }

    /**
     * 广播一条消息到所有玩家.
     * <p>
     * 这与调用{@link #broadcast(java.lang.String,
     * java.lang.String)}(第二个参数为{@link Server#BROADCAST_CHANNEL_USERS})是一样的。
     * <p>
     * 原文:
     * Broadcast a message to all players.
     * <p>
     * This is the same as calling {@link #broadcast(java.lang.String,
     * java.lang.String)} to {@link Server#BROADCAST_CHANNEL_USERS}
     *
     * @param message 要广播的消息
     * @return 成功接收此消息的玩家数
     */
    public static int broadcastMessage(String message) {
        return server.broadcastMessage(message);
    }

    /**
     * Gets the name of the update folder. The update folder is used to safely
     * update plugins at the right moment on a plugin load.
     * <p>
     * The update folder name is relative to the plugins folder.
     *
     * @return the name of the update folder
     */
    public static String getUpdateFolder() {
        return server.getUpdateFolder();
    }

    /**
     * Gets the update folder. The update folder is used to safely update
     * plugins at the right moment on a plugin load.
     *
     * @return the update folder
     */
    public static File getUpdateFolderFile() {
        return server.getUpdateFolderFile();
    }

    /**
     * 获取服务器的最大连接数设定
     *
     * @return 服务器的最大连接数设定
     */
    public static long getConnectionThrottle() {
        return server.getConnectionThrottle();
    }

    /**
     * 获取每个动物生成的默认刻
     * <p>
     * <b>Example Usage:</b>
     * <ul>
     * <li>A value of 1 will mean the server will attempt to spawn monsters
     *     every tick.
     * <li>A value of 400 will mean the server will attempt to spawn monsters
     *     every 400th tick.
     * <li>A value below 0 will be reset back to Minecraft's default.
     * </ul>
     * <p>
     * <b>注意:</b> 如果设为 0,不会生成动物. 我们
     * 建议在这个实例中开启动物的生成。
     * <p>
     * Minecraft 默认为 400.
     *
     * @return 每个动物生成的默认刻
     */
    public static int getTicksPerAnimalSpawns() {
        return server.getTicksPerAnimalSpawns();
    }

    /**
     * 获取每个怪物生成的默认刻
     * <p>
     * <b>Example Usage:</b>
     * <ul>
     * <li>A value of 1 will mean the server will attempt to spawn monsters
     *     every tick.
     * <li>A value of 400 will mean the server will attempt to spawn monsters
     *     every 400th tick.
     * <li>A value below 0 will be reset back to Minecraft's default.
     * </ul>
     * <p>
     * <b>注意:</b> 如果设为 0,不会生成怪物. 我们
     * 建议在这个实例中开启怪物的生成。
     * <p>
     * Minecraft 默认为 1.
     *
     * @return 每个怪物生成的默认刻
     */
    public static int getTicksPerMonsterSpawns() {
        return server.getTicksPerMonsterSpawns();
    }

    /**
     * 用给定的玩家名获取一个玩家对象
     * <p>
     * 此方法可能不会给离线的玩家返回对象
     *
     * @deprecated 像玩家名一样使用 {@link #getPlayer(UUID)} 不保证
     *     是唯一的
     * @param name 要获取的玩家对象的玩家名
     * @return 一个玩家对象，反之为null
     */
    @Deprecated
    public static Player getPlayer(String name) {
        return server.getPlayer(name);
    }

    /**
     * Gets the player with the exact given name, 不区分大小写.
     *
     * @deprecated 像玩家名一样使用 {@link #getPlayer(UUID)} 不保证
     *     是唯一的
     * @param name Exact name of the player to retrieve
     * @return 一个玩家对象，反之为null
     */
    @Deprecated
    public static Player getPlayerExact(String name) {
        return server.getPlayerExact(name);
    }

    /**
     * Attempts to match any players with the given name, and returns a list
     * of all possibly matches.
     * <p>
     * This list is not sorted in any particular order. If an exact match is
     * found, the returned list will only contain a single result.
     *
     * @deprecated Use {@link #getPlayer(UUID)} as player names are no longer
     *     guaranteed to be unique
     * @param name the (partial) name to match
     * @return list of all possible players
     */
    @Deprecated
    public static List<Player> matchPlayer(String name) {
        return server.matchPlayer(name);
    }

    /**
     * Gets the player with the given UUID.
     *
     * @param id UUID of the player to retrieve
     * @return a player object if one was found, null otherwise
     */
    public static Player getPlayer(UUID id) {
        return server.getPlayer(id);
    }

    /**
     * 获取插件管理器以联系其他插件.
     *
     * @return 这个服务器实例的插件管理器
     */
    public static PluginManager getPluginManager() {
        return server.getPluginManager();
    }

    /**
     * Gets the scheduler for managing scheduled events.
     *
     * @return a scheduling service for this server
     */
    public static BukkitScheduler getScheduler() {
        return server.getScheduler();
    }

    /**
     * Gets a services manager.
     *
     * @return s services manager
     */
    public static ServicesManager getServicesManager() {
        return server.getServicesManager();
    }

    /**
     * Gets a list of all worlds on this server.
     *
     * @return a list of worlds
     */
    public static List<World> getWorlds() {
        return server.getWorlds();
    }

    /**
     * Creates or loads a world with the given name using the specified
     * options.
     * <p>
     * If the world is already loaded, it will just return the equivalent of
     * getWorld(creator.name()).
     *
     * @param creator the options to use when creating the world
     * @return newly created or loaded world
     */
    public static World createWorld(WorldCreator creator) {
        return server.createWorld(creator);
    }

    /**
     * Unloads a world with the given name.
     *
     * @param name Name of the world to unload
     * @param save whether to save the chunks before unloading
     * @return true if successful, false otherwise
     */
    public static boolean unloadWorld(String name, boolean save) {
        return server.unloadWorld(name, save);
    }

    /**
     * Unloads the given world.
     *
     * @param world the world to unload
     * @param save whether to save the chunks before unloading
     * @return true if successful, false otherwise
     */
    public static boolean unloadWorld(World world, boolean save) {
        return server.unloadWorld(world, save);
    }

    /**
     * Gets the world with the given name.
     *
     * @param name the name of the world to retrieve
     * @return a world with the given name, or null if none exists
     */
    public static World getWorld(String name) {
        return server.getWorld(name);
    }

    /**
     * Gets the world from the given Unique ID.
     *
     * @param uid a unique-id of the world to retrieve
     * @return a world with the given Unique ID, or null if none exists
     */
    public static World getWorld(UUID uid) {
        return server.getWorld(uid);
    }

    /**
     * Gets the map from the given item ID.
     *
     * @param id the id of the map to get
     * @return a map view if it exists, or null otherwise
     * @deprecated Magic value
     */
    @Deprecated
    public static MapView getMap(short id) {
        return server.getMap(id);
    }

    /**
     * Create a new map with an automatically assigned ID.
     *
     * @param world the world the map will belong to
     * @return a newly created map view
     */
    public static MapView createMap(World world) {
        return server.createMap(world);
    }

    /**
     * Reloads the server, refreshing settings and plugin information.
     */
    public static void reload() {
        server.reload();
    }

    /**
     * Returns the primary logger associated with this server instance.
     *
     * @return Logger associated with this server
     */
    public static Logger getLogger() {
        return server.getLogger();
    }

    /**
     * Gets a {@link PluginCommand} with the given name or alias.
     *
     * @param name the name of the command to retrieve
     * @return a plugin command if found, null otherwise
     */
    public static PluginCommand getPluginCommand(String name) {
        return server.getPluginCommand(name);
    }

    /**
     * Writes loaded players to disk.
     */
    public static void savePlayers() {
        server.savePlayers();
    }
    
    /**
     * Dispatches a command on this server, and executes it if found.
     *
     * @param sender the apparent sender of the command
     * @param commandLine the command + arguments. Example: <code>test abc
     *     123</code>
     * @return returns false if no target is found
     * @throws CommandException thrown when the executor for the given command
     *     fails with an unhandled exception
     */
    public static boolean dispatchCommand(CommandSender sender, String commandLine) throws CommandException {
        return server.dispatchCommand(sender, commandLine);
    }

    /**
     * Populates a given {@link ServerConfig} with values attributes to this
     * server.
     *
     * @param config the server config to populate
     */
    public static void configureDbConfig(ServerConfig config) {
        server.configureDbConfig(config);
    }

    /**
     * Adds a recipe to the crafting manager.
     *
     * @param recipe the recipe to add
     * @return true if the recipe was added, false if it wasn't for some
     *     reason
     */
    public static boolean addRecipe(Recipe recipe) {
        return server.addRecipe(recipe);
    }

    /**
     * Get a list of all recipes for a given item. The stack size is ignored
     * in comparisons. If the durability is -1, it will match any data value.
     *
     * @param result the item to match against recipe results
     * @return a list of recipes with the given result
     */
    public static List<Recipe> getRecipesFor(ItemStack result) {
        return server.getRecipesFor(result);
    }

    /**
     * Get an iterator through the list of crafting recipes.
     *
     * @return an iterator
     */
    public static Iterator<Recipe> recipeIterator() {
        return server.recipeIterator();
    }

    /**
     * Clears the list of crafting recipes.
     */
    public static void clearRecipes() {
        server.clearRecipes();
    }

    /**
     * Resets the list of crafting recipes to the default.
     */
    public static void resetRecipes() {
        server.resetRecipes();
    }
    
    /**
     * Gets a list of command aliases defined in the server properties.
     *
     * @return a map of aliases to command names
     */
    public static Map<String, String[]> getCommandAliases() {
        return server.getCommandAliases();
    }

    /**
     * Gets the radius, in blocks, around each worlds spawn point to protect.
     *
     * @return spawn radius, or 0 if none
     */
    public static int getSpawnRadius() {
        return server.getSpawnRadius();
    }

    /**
     * Sets the radius, in blocks, around each worlds spawn point to protect.
     *
     * @param value new spawn radius, or 0 if none
     */
    public static void setSpawnRadius(int value) {
        server.setSpawnRadius(value);
    }

    /**
     * Gets whether the Server is in online mode or not.
     *
     * @return true if the server authenticates clients, false otherwise
     */
    public static boolean getOnlineMode() {
        return server.getOnlineMode();
    }

    /**
     * Gets whether this server allows flying or not.
     *
     * @return true if the server allows flight, false otherwise
     */
    public static boolean getAllowFlight() {
        return server.getAllowFlight();
    }

    /**
     * Gets whether the server is in hardcore mode or not.
     *
     * @return true if the server mode is hardcore, false otherwise
     */
    public static boolean isHardcore() {
        return server.isHardcore();
    }

    /**
     * Gets whether to use vanilla (false) or exact behaviour (true).
     *
     * <ul>
     * <li>Vanilla behaviour: check for collisions and move the player if
     *     needed.
     * <li>Exact behaviour: spawn players exactly where they should be.
     * </ul>
     *
     * @return true if exact location locations are used for spawning, false
     *     for vanilla collision detection or otherwise
     *
     * @deprecated non standard and unused feature.
     */
    @Deprecated
    public static boolean useExactLoginLocation() {
        return server.useExactLoginLocation();
    }
 
    /**
     * Shutdowns the server, stopping everything.
     */
    public static void shutdown() {
        server.shutdown();
    }

    /**
     * Broadcasts the specified message to every user with the given
     * permission name.
     *
     * @param message message to broadcast
     * @param permission the required permission {@link Permissible
     *     permissibles} must have to receive the broadcast
     * @return number of message recipients
     */
    public static int broadcast(String message, String permission) {
        return server.broadcast(message, permission);
    }

    /**
     * Gets the player by the given name, regardless if they are offline or
     * online.
     * <p>
     * This method may involve a blocking web request to get the UUID for the
     * given name.
     * <p>
     * This will return an object even if the player does not exist. To this
     * method, all players will exist.
     *
     * @deprecated Persistent storage of users should be by UUID as names are no longer
     *             unique past a single session.
     * @param name the name the player to retrieve
     * @return an offline player
     * @see #getOfflinePlayer(java.util.UUID)
     */
    @Deprecated
    public static OfflinePlayer getOfflinePlayer(String name) {
        return server.getOfflinePlayer(name);
    }

    /**
     * Gets the player by the given UUID, regardless if they are offline or
     * online.
     * <p>
     * This will return an object even if the player does not exist. To this
     * method, all players will exist.
     *
     * @param id the UUID of the player to retrieve
     * @return an offline player
     */
    public static OfflinePlayer getOfflinePlayer(UUID id) {
        return server.getOfflinePlayer(id);
    }

    /**
     * Gets a set containing all current IPs that are banned.
     *
     * @return a set containing banned IP addresses
     */
    public static Set<String> getIPBans() {
        return server.getIPBans();
    }

    /**
     * Bans the specified address from the server.
     *
     * @param address the IP address to ban
     */
    public static void banIP(String address) {
        server.banIP(address);
    }

    /**
     * Unbans the specified address from the server.
     *
     * @param address the IP address to unban
     */
    public static void unbanIP(String address) {
        server.unbanIP(address);
    }

    /**
     * Gets a set containing all banned players.
     *
     * @return a set containing banned players
     */
    public static Set<OfflinePlayer> getBannedPlayers() {
        return server.getBannedPlayers();
    }

    /**
     * Gets a ban list for the supplied type.
     * <p>
     * Bans by name are no longer supported and this method will return
     * null when trying to request them. The replacement is bans by UUID.
     *
     * @param type the type of list to fetch, cannot be null
     * @return a ban list of the specified type
     */
    public static BanList getBanList(BanList.Type type){
        return server.getBanList(type);
    }

    /**
     * Gets a set containing all player operators.
     *
     * @return a set containing player operators
     */
    public static Set<OfflinePlayer> getOperators() {
        return server.getOperators();
    }

    /**
     * Gets the default {@link GameMode} for new players.
     *
     * @return the default game mode
     */
    public static GameMode getDefaultGameMode() {
        return server.getDefaultGameMode();
    }

    /**
     * Sets the default {@link GameMode} for new players.
     *
     * @param mode the new game mode
     */
    public static void setDefaultGameMode(GameMode mode) {
        server.setDefaultGameMode(mode);
    }

    /**
     * Gets a {@link ConsoleCommandSender} that may be used as an input source
     * for this server.
     *
     * @return a console command sender
     */
    public static ConsoleCommandSender getConsoleSender() {
        return server.getConsoleSender();
    }

    /**
     * Gets the folder that contains all of the various {@link World}s.
     *
     * @return folder that contains all worlds
     */
    public static File getWorldContainer() {
        return server.getWorldContainer();
    }

    /**
     * Gets every player that has ever played on this server.
     *
     * @return an array containing all previous players
     */
    public static OfflinePlayer[] getOfflinePlayers() {
        return server.getOfflinePlayers();
    }

    /**
     * Gets the {@link Messenger} responsible for this server.
     *
     * @return messenger responsible for this server
     */
    public static Messenger getMessenger() {
        return server.getMessenger();
    }

    /**
     * Gets the {@link HelpMap} providing help topics for this server.
     *
     * @return a help map for this server
     */
    public static HelpMap getHelpMap() {
        return server.getHelpMap();
    }

    /**
     * Creates an empty inventory of the specified type. If the type is {@link
     * InventoryType#CHEST}, the new inventory has a size of 27; otherwise the
     * new inventory has the normal size for its type.
     *
     * @param owner the holder of the inventory, or null to indicate no holder
     * @param type the type of inventory to create
     * @return a new inventory
     */
    public static Inventory createInventory(InventoryHolder owner, InventoryType type) {
        return server.createInventory(owner, type);
    }

    /**
     * Creates an empty inventory with the specified type and title. If the type
     * is {@link InventoryType#CHEST}, the new inventory has a size of 27;
     * otherwise the new inventory has the normal size for its type.<br>
     * It should be noted that some inventory types do not support titles and
     * may not render with said titles on the Minecraft client.
     *
     * @param owner The holder of the inventory; can be null if there's no holder.
     * @param type The type of inventory to create.
     * @param title The title of the inventory, to be displayed when it is viewed.
     * @return The new inventory.
     */
    public static Inventory createInventory(InventoryHolder owner, InventoryType type, String title) {
        return server.createInventory(owner, type, title);
    }

    /**
     * Creates an empty inventory of type {@link InventoryType#CHEST} with the
     * specified size.
     *
     * @param owner the holder of the inventory, or null to indicate no holder
     * @param size a multiple of 9 as the size of inventory to create
     * @return a new inventory
     * @throws IllegalArgumentException if the size is not a multiple of 9
     */
    public static Inventory createInventory(InventoryHolder owner, int size) throws IllegalArgumentException {
        return server.createInventory(owner, size);
    }

    /**
     * Creates an empty inventory of type {@link InventoryType#CHEST} with the
     * specified size and title.
     *
     * @param owner the holder of the inventory, or null to indicate no holder
     * @param size a multiple of 9 as the size of inventory to create
     * @param title the title of the inventory, displayed when inventory is
     *     viewed
     * @return a new inventory
     * @throws IllegalArgumentException if the size is not a multiple of 9
     */
    public static Inventory createInventory(InventoryHolder owner, int size, String title) throws IllegalArgumentException {
        return server.createInventory(owner, size, title);
    }

    /**
     * Gets user-specified limit for number of monsters that can spawn in a
     * chunk.
     *
     * @return the monster spawn limit
     */
    public static int getMonsterSpawnLimit() {
        return server.getMonsterSpawnLimit();
    }

    /**
     * Gets user-specified limit for number of animals that can spawn in a
     * chunk.
     *
     * @return the animal spawn limit
     */
    public static int getAnimalSpawnLimit() {
        return server.getAnimalSpawnLimit();
    }

    /**
     * Gets user-specified limit for number of water animals that can spawn in
     * a chunk.
     *
     * @return the water animal spawn limit
     */
    public static int getWaterAnimalSpawnLimit() {
        return server.getWaterAnimalSpawnLimit();
    }
    
    /**
     * Gets user-specified limit for number of ambient mobs that can spawn in
     * a chunk.
     *
     * @return the ambient spawn limit
     */
    public static int getAmbientSpawnLimit() {
        return server.getAmbientSpawnLimit();
    }

    /**
     * Checks the current thread against the expected primary thread for the
     * server.
     * <p>
     * <b>Note:</b> this method should not be used to indicate the current
     * synchronized state of the runtime. A current thread matching the main
     * thread indicates that it is synchronized, but a mismatch <b>does not
     * preclude</b> the same assumption.
     *
     * @return true if the current thread matches the expected primary thread,
     *     false otherwise
     */
    public static boolean isPrimaryThread() {
        return server.isPrimaryThread();
    }

    /**
     * Gets the message that is displayed on the server list.
     *
     * @return the servers MOTD
     */
    public static String getMotd() {
        return server.getMotd();
    }

    /**
     * Gets the default message that is displayed when the server is stopped.
     *
     * @return the shutdown message
     */
    public static String getShutdownMessage() {
        return server.getShutdownMessage();
    }

    /**
     * Gets the current warning state for the server.
     *
     * @return the configured warning state
     */
    public static WarningState getWarningState() {
        return server.getWarningState();
    }

    /**
     * Gets the instance of the item factory (for {@link ItemMeta}).
     *
     * @return the item factory
     * @see ItemFactory
     */
    public static ItemFactory getItemFactory() {
        return server.getItemFactory();
    }

    /**
     * Gets the instance of the scoreboard manager.
     * <p>
     * This will only exist after the first world has loaded.
     *
     * @return the scoreboard manager or null if no worlds are loaded.
     */
    public static ScoreboardManager getScoreboardManager() {
        return server.getScoreboardManager();
    }

    /**
     * Gets an instance of the server's default server-icon.
     *
     * @return the default server-icon; null values may be used by the
     *     implementation to indicate no defined icon, but this behavior is
     *     not guaranteed
     */
    public static CachedServerIcon getServerIcon() {
        return server.getServerIcon();
    }

    /**
     * Loads an image from a file, and returns a cached image for the specific
     * server-icon.
     * <p>
     * Size and type are implementation defined. An incompatible file is
     * guaranteed to throw an implementation-defined {@link Exception}.
     *
     * @param file the file to load the from
     * @throws IllegalArgumentException if image is null
     * @throws Exception if the image does not meet current server server-icon
     *     specifications
     * @return a cached server-icon that can be used for a {@link
     *     ServerListPingEvent#setServerIcon(CachedServerIcon)}
     */
    public static CachedServerIcon loadServerIcon(File file) throws IllegalArgumentException, Exception {
        return server.loadServerIcon(file);
    }

    /**
     * Creates a cached server-icon for the specific image.
     * <p>
     * Size and type are implementation defined. An incompatible file is
     * guaranteed to throw an implementation-defined {@link Exception}.
     *
     * @param image the image to use
     * @throws IllegalArgumentException if image is null
     * @throws Exception if the image does not meet current server
     *     server-icon specifications
     * @return a cached server-icon that can be used for a {@link
     *     ServerListPingEvent#setServerIcon(CachedServerIcon)}
     */
    public static CachedServerIcon loadServerIcon(BufferedImage image) throws IllegalArgumentException, Exception {
        return server.loadServerIcon(image);
    }

    /**
     * Set the idle kick timeout. Any players idle for the specified amount of
     * time will be automatically kicked.
     * <p>
     * A value of 0 will disable the idle kick timeout.
     *
     * @param threshold the idle timeout in minutes
     */
    public static void setIdleTimeout(int threshold) {
        server.setIdleTimeout(threshold);
    }

    /**
     * Gets the idle kick timeout.
     *
     * @return the idle timeout in minutes
     */
    public static int getIdleTimeout() {
        return server.getIdleTimeout();
    }

    /**
     * 创建一个 ChunkData 实例，以用于区块生成。
     * <p>
     * 原文:
     * Create a ChunkData for use in a generator.
     * 
     * See {@link ChunkGenerator#generateChunkData(org.bukkit.World, java.util.Random, int, int, org.bukkit.generator.ChunkGenerator.BiomeGrid)}
     * 
     * @param world ChunkData对应的世界
     * @return 这个世界的新ChunkData实例
     * 
     */
    public static ChunkGenerator.ChunkData createChunkData(World world) {
        return server.createChunkData(world);
    }

    /**
     * 创建一个Boos血量条实例。血量条的进度默认为1.0。
     * <p>
     * 原文:
     * Creates a boss bar instance to display to players. The progress
     * defaults to 1.0
     *
     * @param title 血量条的标题
     * @param color 血量条的颜色
     * @param style 血量条的样式
     * @param flags 血量条的附加属性列表（可选）
     * @return 创建的Boss血量条实例
     */
    public static BossBar createBossBar(String title, BarColor color, BarStyle style, BarFlag... flags) {
        return server.createBossBar(title, color, style, flags);
    }

    /**
     * @see UnsafeValues
     * @return UnsafeValues实例
     */
    @Deprecated
    public static UnsafeValues getUnsafe() {
        return server.getUnsafe();
    }
=======
package org.bukkit;

import java.awt.image.BufferedImage;
import java.io.File;
import java.io.Serializable;
import java.util.Collection;
import java.util.Collections;
import java.util.Iterator;
import java.util.List;
import java.util.Map;
import java.util.Set;
import java.util.UUID;
import java.util.logging.Logger;

import org.bukkit.Warning.WarningState;
import org.bukkit.boss.BarColor;
import org.bukkit.boss.BarFlag;
import org.bukkit.boss.BarStyle;
import org.bukkit.boss.BossBar;
import org.bukkit.command.CommandException;
import org.bukkit.command.CommandSender;
import org.bukkit.command.ConsoleCommandSender;
import org.bukkit.command.PluginCommand;
import org.bukkit.entity.Entity;
import org.bukkit.entity.Player;
import org.bukkit.event.inventory.InventoryType;
import org.bukkit.event.server.ServerListPingEvent;
import org.bukkit.help.HelpMap;
import org.bukkit.inventory.Inventory;
import org.bukkit.inventory.InventoryHolder;
import org.bukkit.inventory.ItemStack;
import org.bukkit.inventory.Recipe;
import org.bukkit.map.MapView;
import org.bukkit.permissions.Permissible;
import org.bukkit.plugin.PluginManager;
import org.bukkit.plugin.ServicesManager;
import org.bukkit.plugin.messaging.Messenger;
import org.bukkit.scheduler.BukkitScheduler;
import org.bukkit.scoreboard.ScoreboardManager;
import org.bukkit.util.CachedServerIcon;

import com.avaje.ebean.config.ServerConfig;
import com.google.common.collect.ImmutableList;
import org.bukkit.generator.ChunkGenerator;

import org.bukkit.inventory.ItemFactory;
import org.bukkit.inventory.meta.ItemMeta;

/**
 * 代表一个Bukkit核心, 用来负责单个服务器
 */
public final class Bukkit {
    private static Server server;

    /**
     * 静态类不能被初始化
     */
    private Bukkit() {}

    /**
     * 获取一个当前的 {@link Server}
     *
     * @return 正在运行的服务器的实例
     */
    public static Server getServer() {
        return server;
    }

    /**
     * 请求设置一个 {@link Server}.
     * <p>
     * 如果 Server 已经被设定，这个操作不能完成
     *
     * @param server 服务器实例
     */
    public static void setServer(Server server) {
        if (Bukkit.server != null) {
            throw new UnsupportedOperationException("Cannot redefine singleton Server");
        }

        Bukkit.server = server;
        server.getLogger().info("This server is running " + getName() + " version " + getVersion() + " (Implementing API version " + getBukkitVersion() + ")");
    }

    /**
     * 获取这个服务器实例的名字
     *
     * @return 这个服务器实例的名字
     */
    public static String getName() {
        return server.getName();
    }

    /**
     * 获取这个服务器实例的版本
     *
     * @return 这个服务器实例的版本
     */
    public static String getVersion() {
        return server.getVersion();
    }

    /**
     * 获取这个运行的服务器的Bukkit版本
     *
     * @return Bukkit版本
     */
    public static String getBukkitVersion() {
        return server.getBukkitVersion();
    }

    /**
     * 获取在线的所有玩家【不要用！！】
     * <p>
     * 此方法是为了兼容低版本的服务器，它不应该在任何情形下被使用
     *
     * @deprecated superseded by {@link #getOnlinePlayers()}
     * @return 在线所有玩家的数组
     */
    @Deprecated
    public static Player[] _INVALID_getOnlinePlayers() {
        return server._INVALID_getOnlinePlayers();
    }

    /**
     * 获取所有在线玩家的视图. 这个 {@linkplain
     * Collections#unmodifiableCollection(Collection) view} is a reused
     * object, making some operations like {@link Collection#size()}
     * zero-allocation.
     * <p>
     * The collection is a view backed by the internal representation, such
     * that, changes to the internal state of the server will be reflected
     * immediately. However, the reuse of the returned collection (identity)
     * is not strictly guaranteed for future or all implementations. Casting
     * the collection, or relying on interface implementations (like {@link
     * Serializable} or {@link List}), is deprecated.
     * <p>
     * Iteration behavior is undefined outside of self-contained main-thread
     * uses. Normal and immediate iterator use without consequences that
     * affect the collection are fully supported. The effects following
     * (non-exhaustive) {@link Entity#teleport(Location) teleportation},
     * {@link Player#setHealth(double) death}, and {@link Player#kickPlayer(
     * String) kicking} are undefined. Any use of this collection from
     * asynchronous threads is unsafe.
     * <p>
     * For safe consequential iteration or mimicking the old array behavior,
     * using {@link Collection#toArray(Object[])} is recommended. For making
     * snapshots, {@link ImmutableList#copyOf(Collection)} is recommended.
     *
     * @return 所有在线玩家的视图
     */
    public static Collection<? extends Player> getOnlinePlayers() {
        return server.getOnlinePlayers();
    }

    /**
     * 获取服务器的最大玩家数
     *
     * @return 服务器的最大玩家数
     */
    public static int getMaxPlayers() {
        return server.getMaxPlayers();
    }

    /**
     * 获取服务器的端口
     *
     * @return 服务器的端口
     */
    public static int getPort() {
        return server.getPort();
    }

    /**
     * 获取服务器的视距
     *
     * @return 服务器的视距
     */
    public static int getViewDistance() {
        return server.getViewDistance();
    }

    /**
     * 获取服务器绑定的IP，如果没有就返回空字符串
     * 
     *
     * @return 服务器绑定的IP，如果没有就返回空
     *     字符串
     */
    public static String getIp() {
        return server.getIp();
    }

    /**
     * 获取服务器名【注：在服务器的配置文件中设定】
     *
     * @return 服务器名
     */
    public static String getServerName() {
        return server.getServerName();
    }

    /**
     * 获取服务器的ID. 这是一个简单的字母标识，
     * 可以唯一地识别此服务器
     *
     * @return 服务器的ID
     */
    public static String getServerId() {
        return server.getServerId();
    }
    
    /**
     * 获取主世界的种类
     *
     * @return 主世界的种类 (例： DEFAULT, FLAT, DEFAULT_1_1)
     */
    public static String getWorldType() {
        return server.getWorldType();
    }

    /**
     * 服务器是否生成建筑
     *
     * @return 生成建筑返回true，反之false
     */
    public static boolean getGenerateStructures() {
        return server.getGenerateStructures();
    }

    /**
     * 获取这个服务器是否可以进入末路之地
     *
     * @return 是否可以进入末路之地
     */
    public static boolean getAllowEnd() {
        return server.getAllowEnd();
    }

    /**
     * 获取这个服务器是否可以进入下界
     *
     * @return 是否可以进入下界
     */
    public static boolean getAllowNether() {
        return server.getAllowNether();
    }

    /**
     * 服务器是否开启白名单
     *
     * @return 是否开启白名单
     */
    public static boolean hasWhitelist() {
        return server.hasWhitelist();
    }

    /**
     * 设置服务器是否开启白名单
     *
     * @param true为开，false为关
     */
    public static void setWhitelist(boolean value) {
        server.setWhitelist(value);
    }

    /**
     * 获取所有被添加到白名单的玩家
     *
     * @return 用Set存储的所有被添加到白名单的玩家
     */
    public static Set<OfflinePlayer> getWhitelistedPlayers() {
        return server.getWhitelistedPlayers();
    }

    /**
     * 重载白名单
     */
    public static void reloadWhitelist() {
        server.reloadWhitelist();
    }

    /**
     * 广播一条信息到所有玩家
     * <p>
     * This is the same as calling {@link #broadcast(java.lang.String,
     * java.lang.String)} to {@link Server#BROADCAST_CHANNEL_USERS}
     *
     * @param message 要广播的信息
     * @return 成功接受此信息的玩家数
     */
    public static int broadcastMessage(String message) {
        return server.broadcastMessage(message);
    }

    /**
     * 获取用于自动更新的文件夹的名字,使插件能安全的
     * 再重启服务器后载入更新后的插件.
     * <p>
     * 原文:Gets the name of the update folder. The update folder is used to safely
     * update plugins at the right moment on a plugin load.
     * <p>
     * The update folder name is relative to the plugins folder.
     *
     * @return the name of the update folder
     */
    public static String getUpdateFolder() {
        return server.getUpdateFolder();
    }

    /**
     * 获取用于安全更新插件文件夹,里面对应的你的插件的File对象
     * 使其在插件正确加载的时候替换它.
     * <p>原文:Gets the update folder. The update folder is used to safely update
     * plugins at the right moment on a plugin load.
     *
     * @return the update folder
     */
    public static File getUpdateFolderFile() {
        return server.getUpdateFolderFile();
    }

    /**
     * 获取服务器的最大连接数设定
     *
     * @return 服务器的最大连接数设定
     */
    public static long getConnectionThrottle() {
        return server.getConnectionThrottle();
    }

    /**
     * 获取每个动物生成的默认刻
     * <p>
     * <b>下面是一个实例:</b>
     * <ul>
     * <li> 如果该值为1,也就意味着服务器将会在每一个tick产生一次动物
     * <li>如果该值为400,也就意味着服务器将会在每400个tick产生一次动物
     * <li>如果该值低于0,那么该值将会被重置到Minecraft的默认值
     * </ul>
     * <p>
     * <b>注意:</b> 如果设为 0,不会生成动物. 我们
     * 建议在这个实例中开启动物的生成。
     * <p>
     * Minecraft 默认为 400.
     * <p>
     * <b>原文:Example Usage:</b>
     * <ul>
     * <li>A value of 1 will mean the server will attempt to spawn monsters
     *     every tick.
     * <li>A value of 400 will mean the server will attempt to spawn monsters
     *     every 400th tick.
     * <li>A value below 0 will be reset back to Minecraft's default.
     * </ul>
     * <p>
     * <b>注意:</b> 如果设为 0,不会生成动物. 我们
     * 建议在这个实例中开启动物的生成。
     * <p>
     * Minecraft 默认为 400.
     *
     * @return 每个动物生成的默认刻
     */
    public static int getTicksPerAnimalSpawns() {
        return server.getTicksPerAnimalSpawns();
    }

    /**
     * 获取每个动物生成的默认刻
     * <p>
     * <b>下面是一个实例:</b>
     * <ul>
     * <li> 如果该值为1,也就意味着服务器将会在每一个tick产生一次怪物
     * <li>如果该值为400,也就意味着服务器将会在每400个tick产生一次怪物
     * <li>如果该值低于0,那么该值将会被重置到Minecraft的默认值
     * </ul>
     * <p>
     * <b>注意:</b> 如果设为 0,不会生成怪物. 我们
     * 建议在这个实例中开启怪物的生成。
     * <p>
     * Minecraft 默认为 400.
     * 获取每个怪物生成的默认刻
     * <p>
     * <b>原文:Example Usage:</b>
     * <ul>
     * <li>A value of 1 will mean the server will attempt to spawn monsters
     *     every tick.
     * <li>A value of 400 will mean the server will attempt to spawn monsters
     *     every 400th tick.
     * <li>A value below 0 will be reset back to Minecraft's default.
     * </ul>
     * <p>
     * <b>注意:</b> 如果设为 0,不会生成怪物. 我们
     * 建议在这个实例中开启怪物的生成。
     * <p>
     * Minecraft 默认为 1.
     *
     * @return 每个怪物生成的默认刻
     */
    public static int getTicksPerMonsterSpawns() {
        return server.getTicksPerMonsterSpawns();
    }

    /**
     * 用给定的玩家名获取一个玩家对象
     * <p>
     * 此方法可能不会给离线的玩家返回对象
     *
     * @deprecated 像玩家名一样使用 {@link #getPlayer(UUID)} 不保证
     *     是唯一的
     * @param name 要获取的玩家对象的玩家名
     * @return 一个玩家对象，反之为null
     */
    @Deprecated
    public static Player getPlayer(String name) {
        return server.getPlayer(name);
    }

    /**
     * Gets the player with the exact given name, 不区分大小写.
     *
     * @deprecated 像玩家名一样使用 {@link #getPlayer(UUID)} 不保证
     *     是唯一的
     * @param name Exact name of the player to retrieve
     * @return 一个玩家对象，反之为null
     */
    @Deprecated
    public static Player getPlayerExact(String name) {
        return server.getPlayerExact(name);
    }

    /**
     * 用一个给定的玩家名字来匹配所有记录在服务器的玩家,并返回一个包含所有可能
     * 匹配到的结果的一个List<Player>集合
     * <p>
     * 另外说明,该集合没有什么排列顺序..完全是匹配到可能结果就放进集合
     * 如果你的参数能完全匹配到一个玩家,那么这个集合就只有这一个完全匹配的玩家
     *
     * @deprecated 如果你使用 {@link #getPlayer(UUID)} 来匹配玩家
     * 不保证匹配的唯一性.
     * <p>
     * 原文:Attempts to match any players with the given name, and returns a list
     * of all possibly matches.
     * <p>
     * This list is not sorted in any particular order. If an exact match is
     * found, the returned list will only contain a single result.
     *
     * @deprecated Use {@link #getPlayer(UUID)} as player names are no longer
     *     guaranteed to be unique
     * @param name 要匹配的玩家的名字
     * @return 可能符合匹配结果的所有玩家
     */
    @Deprecated
    public static List<Player> matchPlayer(String name) {
        return server.matchPlayer(name);
    }

    /**
     * 用给定的UUID来获取该UUID对应的玩家对象
     * <p>
     * 原文:Gets the player with the given UUID.
     *
     * @param id 要得到对象的玩家的UUID
     * @return 返回该uuid对应的玩家对象,如果找不到该uuid返回null
     */
    public static Player getPlayer(UUID id) {
        return server.getPlayer(id);
    }

    /**
     * 获取插件管理器以联系其他插件.
     *
     * @return 这个服务器实例的插件管理器
     */
    public static PluginManager getPluginManager() {
        return server.getPluginManager();
    }

    /**
     * 获取用于事件管理的调度器对象
     * <p>
     * 原文:Gets the scheduler for managing scheduled events.
     *
     * @return 调度器管理对象
     */
    public static BukkitScheduler getScheduler() {
        return server.getScheduler();
    }

    /**
     * 获取服务管理器
     * <p>
     * 原文:Gets a services manager.
     *
     * @return 服务器服务管理器
     */
    public static ServicesManager getServicesManager() {
        return server.getServicesManager();
    }

    /**
     * 获取当前服务器加载的所有世界的集合
     * <p>
     * 原文:Gets a list of all worlds on this server.
     *
     * @return 所有已经加载在服务器的世界集合
     */
    public static List<World> getWorlds() {
        return server.getWorlds();
    }

    /**
     * 用一个给定的世界生成器去创建或者加载一个世界.
     * <p>
     * 如果这个世界已经加载了,那么就会返回一个对应世界生成器名字的世界.
     * <p>
     * 原文:Creates or loads a world with the given name using the specified
     * options.
     * <p>
     * If the world is already loaded, it will just return the equivalent of
     * getWorld(creator.name()).
     *
     * @param creator 加载或者创建这个世界的时候用的世界生成器
     * @return 生成的或者加载的世界对象
     */
    public static World createWorld(WorldCreator creator) {
        return server.createWorld(creator);
    }

    /**
     * 卸载指定的世界
     * <p>
     * 原文：Unloads a world with the given name.
     *
     * @param name 要卸载的世界的名字
     * @param save 当这个世界卸载的时候是否保存数据
     * @return 如果成功返回true，其他情况返回false
     */
    public static boolean unloadWorld(String name, boolean save) {
        return server.unloadWorld(name, save);
    }

    /**
     * Unloads the given world.
     *
     * @param world the world to unload
     * @param save whether to save the chunks before unloading
     * @return true if successful, false otherwise
     */
    public static boolean unloadWorld(World world, boolean save) {
        return server.unloadWorld(world, save);
    }

    /**
     * Gets the world with the given name.
     *
     * @param name the name of the world to retrieve
     * @return a world with the given name, or null if none exists
     */
    public static World getWorld(String name) {
        return server.getWorld(name);
    }

    /**
     * Gets the world from the given Unique ID.
     *
     * @param uid a unique-id of the world to retrieve
     * @return a world with the given Unique ID, or null if none exists
     */
    public static World getWorld(UUID uid) {
        return server.getWorld(uid);
    }

    /**
     * Gets the map from the given item ID.
     *
     * @param id the id of the map to get
     * @return a map view if it exists, or null otherwise
     * @deprecated Magic value
     */
    @Deprecated
    public static MapView getMap(short id) {
        return server.getMap(id);
    }

    /**
     * Create a new map with an automatically assigned ID.
     *
     * @param world the world the map will belong to
     * @return a newly created map view
     */
    public static MapView createMap(World world) {
        return server.createMap(world);
    }

    /**
     * Reloads the server, refreshing settings and plugin information.
     */
    public static void reload() {
        server.reload();
    }

    /**
     * Returns the primary logger associated with this server instance.
     *
     * @return Logger associated with this server
     */
    public static Logger getLogger() {
        return server.getLogger();
    }

    /**
     * Gets a {@link PluginCommand} with the given name or alias.
     *
     * @param name the name of the command to retrieve
     * @return a plugin command if found, null otherwise
     */
    public static PluginCommand getPluginCommand(String name) {
        return server.getPluginCommand(name);
    }

    /**
     * Writes loaded players to disk.
     */
    public static void savePlayers() {
        server.savePlayers();
    }
    
    /**
     * Dispatches a command on this server, and executes it if found.
     *
     * @param sender the apparent sender of the command
     * @param commandLine the command + arguments. Example: <code>test abc
     *     123</code>
     * @return returns false if no target is found
     * @throws CommandException thrown when the executor for the given command
     *     fails with an unhandled exception
     */
    public static boolean dispatchCommand(CommandSender sender, String commandLine) throws CommandException {
        return server.dispatchCommand(sender, commandLine);
    }

    /**
     * Populates a given {@link ServerConfig} with values attributes to this
     * server.
     *
     * @param config the server config to populate
     */
    public static void configureDbConfig(ServerConfig config) {
        server.configureDbConfig(config);
    }

    /**
     * Adds a recipe to the crafting manager.
     *
     * @param recipe the recipe to add
     * @return true if the recipe was added, false if it wasn't for some
     *     reason
     */
    public static boolean addRecipe(Recipe recipe) {
        return server.addRecipe(recipe);
    }

    /**
     * Get a list of all recipes for a given item. The stack size is ignored
     * in comparisons. If the durability is -1, it will match any data value.
     *
     * @param result the item to match against recipe results
     * @return a list of recipes with the given result
     */
    public static List<Recipe> getRecipesFor(ItemStack result) {
        return server.getRecipesFor(result);
    }

    /**
     * Get an iterator through the list of crafting recipes.
     *
     * @return an iterator
     */
    public static Iterator<Recipe> recipeIterator() {
        return server.recipeIterator();
    }

    /**
     * Clears the list of crafting recipes.
     */
    public static void clearRecipes() {
        server.clearRecipes();
    }

    /**
     * Resets the list of crafting recipes to the default.
     */
    public static void resetRecipes() {
        server.resetRecipes();
    }
    
    /**
     * Gets a list of command aliases defined in the server properties.
     *
     * @return a map of aliases to command names
     */
    public static Map<String, String[]> getCommandAliases() {
        return server.getCommandAliases();
    }

    /**
     * Gets the radius, in blocks, around each worlds spawn point to protect.
     *
     * @return spawn radius, or 0 if none
     */
    public static int getSpawnRadius() {
        return server.getSpawnRadius();
    }

    /**
     * Sets the radius, in blocks, around each worlds spawn point to protect.
     *
     * @param value new spawn radius, or 0 if none
     */
    public static void setSpawnRadius(int value) {
        server.setSpawnRadius(value);
    }

    /**
     * Gets whether the Server is in online mode or not.
     *
     * @return true if the server authenticates clients, false otherwise
     */
    public static boolean getOnlineMode() {
        return server.getOnlineMode();
    }

    /**
     * Gets whether this server allows flying or not.
     *
     * @return true if the server allows flight, false otherwise
     */
    public static boolean getAllowFlight() {
        return server.getAllowFlight();
    }

    /**
     * Gets whether the server is in hardcore mode or not.
     *
     * @return true if the server mode is hardcore, false otherwise
     */
    public static boolean isHardcore() {
        return server.isHardcore();
    }

    /**
     * Gets whether to use vanilla (false) or exact behaviour (true).
     *
     * <ul>
     * <li>Vanilla behaviour: check for collisions and move the player if
     *     needed.
     * <li>Exact behaviour: spawn players exactly where they should be.
     * </ul>
     *
     * @return true if exact location locations are used for spawning, false
     *     for vanilla collision detection or otherwise
     *
     * @deprecated non standard and unused feature.
     */
    @Deprecated
    public static boolean useExactLoginLocation() {
        return server.useExactLoginLocation();
    }
 
    /**
     * Shutdowns the server, stopping everything.
     */
    public static void shutdown() {
        server.shutdown();
    }

    /**
     * Broadcasts the specified message to every user with the given
     * permission name.
     *
     * @param message message to broadcast
     * @param permission the required permission {@link Permissible
     *     permissibles} must have to receive the broadcast
     * @return number of message recipients
     */
    public static int broadcast(String message, String permission) {
        return server.broadcast(message, permission);
    }

    /**
     * Gets the player by the given name, regardless if they are offline or
     * online.
     * <p>
     * This method may involve a blocking web request to get the UUID for the
     * given name.
     * <p>
     * This will return an object even if the player does not exist. To this
     * method, all players will exist.
     *
     * @deprecated Persistent storage of users should be by UUID as names are no longer
     *             unique past a single session.
     * @param name the name the player to retrieve
     * @return an offline player
     * @see #getOfflinePlayer(java.util.UUID)
     */
    @Deprecated
    public static OfflinePlayer getOfflinePlayer(String name) {
        return server.getOfflinePlayer(name);
    }

    /**
     * Gets the player by the given UUID, regardless if they are offline or
     * online.
     * <p>
     * This will return an object even if the player does not exist. To this
     * method, all players will exist.
     *
     * @param id the UUID of the player to retrieve
     * @return an offline player
     */
    public static OfflinePlayer getOfflinePlayer(UUID id) {
        return server.getOfflinePlayer(id);
    }

    /**
     * Gets a set containing all current IPs that are banned.
     *
     * @return a set containing banned IP addresses
     */
    public static Set<String> getIPBans() {
        return server.getIPBans();
    }

    /**
     * Bans the specified address from the server.
     *
     * @param address the IP address to ban
     */
    public static void banIP(String address) {
        server.banIP(address);
    }

    /**
     * Unbans the specified address from the server.
     *
     * @param address the IP address to unban
     */
    public static void unbanIP(String address) {
        server.unbanIP(address);
    }

    /**
     * Gets a set containing all banned players.
     *
     * @return a set containing banned players
     */
    public static Set<OfflinePlayer> getBannedPlayers() {
        return server.getBannedPlayers();
    }

    /**
     * Gets a ban list for the supplied type.
     * <p>
     * Bans by name are no longer supported and this method will return
     * null when trying to request them. The replacement is bans by UUID.
     *
     * @param type the type of list to fetch, cannot be null
     * @return a ban list of the specified type
     */
    public static BanList getBanList(BanList.Type type){
        return server.getBanList(type);
    }

    /**
     * Gets a set containing all player operators.
     *
     * @return a set containing player operators
     */
    public static Set<OfflinePlayer> getOperators() {
        return server.getOperators();
    }

    /**
     * Gets the default {@link GameMode} for new players.
     *
     * @return the default game mode
     */
    public static GameMode getDefaultGameMode() {
        return server.getDefaultGameMode();
    }

    /**
     * Sets the default {@link GameMode} for new players.
     *
     * @param mode the new game mode
     */
    public static void setDefaultGameMode(GameMode mode) {
        server.setDefaultGameMode(mode);
    }

    /**
     * Gets a {@link ConsoleCommandSender} that may be used as an input source
     * for this server.
     *
     * @return a console command sender
     */
    public static ConsoleCommandSender getConsoleSender() {
        return server.getConsoleSender();
    }

    /**
     * Gets the folder that contains all of the various {@link World}s.
     *
     * @return folder that contains all worlds
     */
    public static File getWorldContainer() {
        return server.getWorldContainer();
    }

    /**
     * Gets every player that has ever played on this server.
     *
     * @return an array containing all previous players
     */
    public static OfflinePlayer[] getOfflinePlayers() {
        return server.getOfflinePlayers();
    }

    /**
     * Gets the {@link Messenger} responsible for this server.
     *
     * @return messenger responsible for this server
     */
    public static Messenger getMessenger() {
        return server.getMessenger();
    }

    /**
     * Gets the {@link HelpMap} providing help topics for this server.
     *
     * @return a help map for this server
     */
    public static HelpMap getHelpMap() {
        return server.getHelpMap();
    }

    /**
     * Creates an empty inventory of the specified type. If the type is {@link
     * InventoryType#CHEST}, the new inventory has a size of 27; otherwise the
     * new inventory has the normal size for its type.
     *
     * @param owner the holder of the inventory, or null to indicate no holder
     * @param type the type of inventory to create
     * @return a new inventory
     */
    public static Inventory createInventory(InventoryHolder owner, InventoryType type) {
        return server.createInventory(owner, type);
    }

    /**
     * Creates an empty inventory with the specified type and title. If the type
     * is {@link InventoryType#CHEST}, the new inventory has a size of 27;
     * otherwise the new inventory has the normal size for its type.<br>
     * It should be noted that some inventory types do not support titles and
     * may not render with said titles on the Minecraft client.
     *
     * @param owner The holder of the inventory; can be null if there's no holder.
     * @param type The type of inventory to create.
     * @param title The title of the inventory, to be displayed when it is viewed.
     * @return The new inventory.
     */
    public static Inventory createInventory(InventoryHolder owner, InventoryType type, String title) {
        return server.createInventory(owner, type, title);
    }

    /**
     * Creates an empty inventory of type {@link InventoryType#CHEST} with the
     * specified size.
     *
     * @param owner the holder of the inventory, or null to indicate no holder
     * @param size a multiple of 9 as the size of inventory to create
     * @return a new inventory
     * @throws IllegalArgumentException if the size is not a multiple of 9
     */
    public static Inventory createInventory(InventoryHolder owner, int size) throws IllegalArgumentException {
        return server.createInventory(owner, size);
    }

    /**
     * Creates an empty inventory of type {@link InventoryType#CHEST} with the
     * specified size and title.
     *
     * @param owner the holder of the inventory, or null to indicate no holder
     * @param size a multiple of 9 as the size of inventory to create
     * @param title the title of the inventory, displayed when inventory is
     *     viewed
     * @return a new inventory
     * @throws IllegalArgumentException if the size is not a multiple of 9
     */
    public static Inventory createInventory(InventoryHolder owner, int size, String title) throws IllegalArgumentException {
        return server.createInventory(owner, size, title);
    }

    /**
     * Gets user-specified limit for number of monsters that can spawn in a
     * chunk.
     *
     * @return the monster spawn limit
     */
    public static int getMonsterSpawnLimit() {
        return server.getMonsterSpawnLimit();
    }

    /**
     * Gets user-specified limit for number of animals that can spawn in a
     * chunk.
     *
     * @return the animal spawn limit
     */
    public static int getAnimalSpawnLimit() {
        return server.getAnimalSpawnLimit();
    }

    /**
     * Gets user-specified limit for number of water animals that can spawn in
     * a chunk.
     *
     * @return the water animal spawn limit
     */
    public static int getWaterAnimalSpawnLimit() {
        return server.getWaterAnimalSpawnLimit();
    }
    
    /**
     * Gets user-specified limit for number of ambient mobs that can spawn in
     * a chunk.
     *
     * @return the ambient spawn limit
     */
    public static int getAmbientSpawnLimit() {
        return server.getAmbientSpawnLimit();
    }

    /**
     * Checks the current thread against the expected primary thread for the
     * server.
     * <p>
     * <b>Note:</b> this method should not be used to indicate the current
     * synchronized state of the runtime. A current thread matching the main
     * thread indicates that it is synchronized, but a mismatch <b>does not
     * preclude</b> the same assumption.
     *
     * @return true if the current thread matches the expected primary thread,
     *     false otherwise
     */
    public static boolean isPrimaryThread() {
        return server.isPrimaryThread();
    }

    /**
     * Gets the message that is displayed on the server list.
     *
     * @return the servers MOTD
     */
    public static String getMotd() {
        return server.getMotd();
    }

    /**
     * Gets the default message that is displayed when the server is stopped.
     *
     * @return the shutdown message
     */
    public static String getShutdownMessage() {
        return server.getShutdownMessage();
    }

    /**
     * Gets the current warning state for the server.
     *
     * @return the configured warning state
     */
    public static WarningState getWarningState() {
        return server.getWarningState();
    }

    /**
     * Gets the instance of the item factory (for {@link ItemMeta}).
     *
     * @return the item factory
     * @see ItemFactory
     */
    public static ItemFactory getItemFactory() {
        return server.getItemFactory();
    }

    /**
     * Gets the instance of the scoreboard manager.
     * <p>
     * This will only exist after the first world has loaded.
     *
     * @return the scoreboard manager or null if no worlds are loaded.
     */
    public static ScoreboardManager getScoreboardManager() {
        return server.getScoreboardManager();
    }

    /**
     * Gets an instance of the server's default server-icon.
     *
     * @return the default server-icon; null values may be used by the
     *     implementation to indicate no defined icon, but this behavior is
     *     not guaranteed
     */
    public static CachedServerIcon getServerIcon() {
        return server.getServerIcon();
    }

    /**
     * Loads an image from a file, and returns a cached image for the specific
     * server-icon.
     * <p>
     * Size and type are implementation defined. An incompatible file is
     * guaranteed to throw an implementation-defined {@link Exception}.
     *
     * @param file the file to load the from
     * @throws IllegalArgumentException if image is null
     * @throws Exception if the image does not meet current server server-icon
     *     specifications
     * @return a cached server-icon that can be used for a {@link
     *     ServerListPingEvent#setServerIcon(CachedServerIcon)}
     */
    public static CachedServerIcon loadServerIcon(File file) throws IllegalArgumentException, Exception {
        return server.loadServerIcon(file);
    }

    /**
     * Creates a cached server-icon for the specific image.
     * <p>
     * Size and type are implementation defined. An incompatible file is
     * guaranteed to throw an implementation-defined {@link Exception}.
     *
     * @param image the image to use
     * @throws IllegalArgumentException if image is null
     * @throws Exception if the image does not meet current server
     *     server-icon specifications
     * @return a cached server-icon that can be used for a {@link
     *     ServerListPingEvent#setServerIcon(CachedServerIcon)}
     */
    public static CachedServerIcon loadServerIcon(BufferedImage image) throws IllegalArgumentException, Exception {
        return server.loadServerIcon(image);
    }

    /**
     * Set the idle kick timeout. Any players idle for the specified amount of
     * time will be automatically kicked.
     * <p>
     * A value of 0 will disable the idle kick timeout.
     *
     * @param threshold the idle timeout in minutes
     */
    public static void setIdleTimeout(int threshold) {
        server.setIdleTimeout(threshold);
    }

    /**
     * Gets the idle kick timeout.
     *
     * @return the idle timeout in minutes
     */
    public static int getIdleTimeout() {
        return server.getIdleTimeout();
    }

    /**
     * Create a ChunkData for use in a generator.
     * 
     * See {@link ChunkGenerator#generateChunkData(org.bukkit.World, java.util.Random, int, int, org.bukkit.generator.ChunkGenerator.BiomeGrid)}
     * 
     * @param world the world to create the ChunkData for
     * @return a new ChunkData for the world
     * 
     */
    public static ChunkGenerator.ChunkData createChunkData(World world) {
        return server.createChunkData(world);
    }

    /**
     * Creates a boss bar instance to display to players. The progress
     * defaults to 1.0
     *
     * @param title the title of the boss bar
     * @param color the color of the boss bar
     * @param style the style of the boss bar
     * @param flags an optional list of flags to set on the boss bar
     * @return the created boss bar
     */
    public static BossBar createBossBar(String title, BarColor color, BarStyle style, BarFlag... flags) {
        return server.createBossBar(title, color, style, flags);
    }

    /**
     * @see UnsafeValues
     * @return the unsafe values instance
     */
    @Deprecated
    public static UnsafeValues getUnsafe() {
        return server.getUnsafe();
    }
>>>>>>> f011da6b
}<|MERGE_RESOLUTION|>--- conflicted
+++ resolved
@@ -1,4 +1,3 @@
-<<<<<<< HEAD
 package org.bukkit;
 
 import java.awt.image.BufferedImage;
@@ -526,45 +525,55 @@
     }
 
     /**
-     * Gets a list of all worlds on this server.
-     *
-     * @return a list of worlds
+     * 获取当前服务器加载的所有世界的集合
+     * <p>
+     * 原文:Gets a list of all worlds on this server.
+     *
+     * @return 所有已经加载在服务器的世界集合
      */
     public static List<World> getWorlds() {
         return server.getWorlds();
     }
 
     /**
-     * Creates or loads a world with the given name using the specified
+     * 用一个给定的世界生成器去创建或者加载一个世界.
+     * <p>
+     * 如果这个世界已经加载了,那么就会返回一个对应世界生成器名字的世界.
+     * <p>
+     * 原文:Creates or loads a world with the given name using the specified
      * options.
      * <p>
      * If the world is already loaded, it will just return the equivalent of
      * getWorld(creator.name()).
      *
-     * @param creator the options to use when creating the world
-     * @return newly created or loaded world
+     * @param creator 加载或者创建这个世界的时候用的世界生成器
+     * @return 生成的或者加载的世界对象
      */
     public static World createWorld(WorldCreator creator) {
         return server.createWorld(creator);
     }
 
     /**
-     * Unloads a world with the given name.
-     *
-     * @param name Name of the world to unload
-     * @param save whether to save the chunks before unloading
-     * @return true if successful, false otherwise
+     * 卸载指定的世界
+     * <p>
+     * 原文：Unloads a world with the given name.
+     *
+     * @param name 要卸载的世界的名字
+     * @param save 当这个世界卸载的时候是否保存数据
+     * @return 如果成功返回true，其他情况返回false
      */
     public static boolean unloadWorld(String name, boolean save) {
         return server.unloadWorld(name, save);
     }
 
     /**
-     * Unloads the given world.
-     *
-     * @param world the world to unload
-     * @param save whether to save the chunks before unloading
-     * @return true if successful, false otherwise
+     * 卸载指定的世界
+     * <p>
+     * 原文：Unloads a world with the given name.
+     *
+     * @param name 要卸载的世界
+     * @param save 当这个世界卸载的时候是否保存数据
+     * @return 如果成功返回true，其他情况返回false
      */
     public static boolean unloadWorld(World world, boolean save) {
         return server.unloadWorld(world, save);
@@ -1233,1215 +1242,4 @@
     public static UnsafeValues getUnsafe() {
         return server.getUnsafe();
     }
-=======
-package org.bukkit;
-
-import java.awt.image.BufferedImage;
-import java.io.File;
-import java.io.Serializable;
-import java.util.Collection;
-import java.util.Collections;
-import java.util.Iterator;
-import java.util.List;
-import java.util.Map;
-import java.util.Set;
-import java.util.UUID;
-import java.util.logging.Logger;
-
-import org.bukkit.Warning.WarningState;
-import org.bukkit.boss.BarColor;
-import org.bukkit.boss.BarFlag;
-import org.bukkit.boss.BarStyle;
-import org.bukkit.boss.BossBar;
-import org.bukkit.command.CommandException;
-import org.bukkit.command.CommandSender;
-import org.bukkit.command.ConsoleCommandSender;
-import org.bukkit.command.PluginCommand;
-import org.bukkit.entity.Entity;
-import org.bukkit.entity.Player;
-import org.bukkit.event.inventory.InventoryType;
-import org.bukkit.event.server.ServerListPingEvent;
-import org.bukkit.help.HelpMap;
-import org.bukkit.inventory.Inventory;
-import org.bukkit.inventory.InventoryHolder;
-import org.bukkit.inventory.ItemStack;
-import org.bukkit.inventory.Recipe;
-import org.bukkit.map.MapView;
-import org.bukkit.permissions.Permissible;
-import org.bukkit.plugin.PluginManager;
-import org.bukkit.plugin.ServicesManager;
-import org.bukkit.plugin.messaging.Messenger;
-import org.bukkit.scheduler.BukkitScheduler;
-import org.bukkit.scoreboard.ScoreboardManager;
-import org.bukkit.util.CachedServerIcon;
-
-import com.avaje.ebean.config.ServerConfig;
-import com.google.common.collect.ImmutableList;
-import org.bukkit.generator.ChunkGenerator;
-
-import org.bukkit.inventory.ItemFactory;
-import org.bukkit.inventory.meta.ItemMeta;
-
-/**
- * 代表一个Bukkit核心, 用来负责单个服务器
- */
-public final class Bukkit {
-    private static Server server;
-
-    /**
-     * 静态类不能被初始化
-     */
-    private Bukkit() {}
-
-    /**
-     * 获取一个当前的 {@link Server}
-     *
-     * @return 正在运行的服务器的实例
-     */
-    public static Server getServer() {
-        return server;
-    }
-
-    /**
-     * 请求设置一个 {@link Server}.
-     * <p>
-     * 如果 Server 已经被设定，这个操作不能完成
-     *
-     * @param server 服务器实例
-     */
-    public static void setServer(Server server) {
-        if (Bukkit.server != null) {
-            throw new UnsupportedOperationException("Cannot redefine singleton Server");
-        }
-
-        Bukkit.server = server;
-        server.getLogger().info("This server is running " + getName() + " version " + getVersion() + " (Implementing API version " + getBukkitVersion() + ")");
-    }
-
-    /**
-     * 获取这个服务器实例的名字
-     *
-     * @return 这个服务器实例的名字
-     */
-    public static String getName() {
-        return server.getName();
-    }
-
-    /**
-     * 获取这个服务器实例的版本
-     *
-     * @return 这个服务器实例的版本
-     */
-    public static String getVersion() {
-        return server.getVersion();
-    }
-
-    /**
-     * 获取这个运行的服务器的Bukkit版本
-     *
-     * @return Bukkit版本
-     */
-    public static String getBukkitVersion() {
-        return server.getBukkitVersion();
-    }
-
-    /**
-     * 获取在线的所有玩家【不要用！！】
-     * <p>
-     * 此方法是为了兼容低版本的服务器，它不应该在任何情形下被使用
-     *
-     * @deprecated superseded by {@link #getOnlinePlayers()}
-     * @return 在线所有玩家的数组
-     */
-    @Deprecated
-    public static Player[] _INVALID_getOnlinePlayers() {
-        return server._INVALID_getOnlinePlayers();
-    }
-
-    /**
-     * 获取所有在线玩家的视图. 这个 {@linkplain
-     * Collections#unmodifiableCollection(Collection) view} is a reused
-     * object, making some operations like {@link Collection#size()}
-     * zero-allocation.
-     * <p>
-     * The collection is a view backed by the internal representation, such
-     * that, changes to the internal state of the server will be reflected
-     * immediately. However, the reuse of the returned collection (identity)
-     * is not strictly guaranteed for future or all implementations. Casting
-     * the collection, or relying on interface implementations (like {@link
-     * Serializable} or {@link List}), is deprecated.
-     * <p>
-     * Iteration behavior is undefined outside of self-contained main-thread
-     * uses. Normal and immediate iterator use without consequences that
-     * affect the collection are fully supported. The effects following
-     * (non-exhaustive) {@link Entity#teleport(Location) teleportation},
-     * {@link Player#setHealth(double) death}, and {@link Player#kickPlayer(
-     * String) kicking} are undefined. Any use of this collection from
-     * asynchronous threads is unsafe.
-     * <p>
-     * For safe consequential iteration or mimicking the old array behavior,
-     * using {@link Collection#toArray(Object[])} is recommended. For making
-     * snapshots, {@link ImmutableList#copyOf(Collection)} is recommended.
-     *
-     * @return 所有在线玩家的视图
-     */
-    public static Collection<? extends Player> getOnlinePlayers() {
-        return server.getOnlinePlayers();
-    }
-
-    /**
-     * 获取服务器的最大玩家数
-     *
-     * @return 服务器的最大玩家数
-     */
-    public static int getMaxPlayers() {
-        return server.getMaxPlayers();
-    }
-
-    /**
-     * 获取服务器的端口
-     *
-     * @return 服务器的端口
-     */
-    public static int getPort() {
-        return server.getPort();
-    }
-
-    /**
-     * 获取服务器的视距
-     *
-     * @return 服务器的视距
-     */
-    public static int getViewDistance() {
-        return server.getViewDistance();
-    }
-
-    /**
-     * 获取服务器绑定的IP，如果没有就返回空字符串
-     * 
-     *
-     * @return 服务器绑定的IP，如果没有就返回空
-     *     字符串
-     */
-    public static String getIp() {
-        return server.getIp();
-    }
-
-    /**
-     * 获取服务器名【注：在服务器的配置文件中设定】
-     *
-     * @return 服务器名
-     */
-    public static String getServerName() {
-        return server.getServerName();
-    }
-
-    /**
-     * 获取服务器的ID. 这是一个简单的字母标识，
-     * 可以唯一地识别此服务器
-     *
-     * @return 服务器的ID
-     */
-    public static String getServerId() {
-        return server.getServerId();
-    }
-    
-    /**
-     * 获取主世界的种类
-     *
-     * @return 主世界的种类 (例： DEFAULT, FLAT, DEFAULT_1_1)
-     */
-    public static String getWorldType() {
-        return server.getWorldType();
-    }
-
-    /**
-     * 服务器是否生成建筑
-     *
-     * @return 生成建筑返回true，反之false
-     */
-    public static boolean getGenerateStructures() {
-        return server.getGenerateStructures();
-    }
-
-    /**
-     * 获取这个服务器是否可以进入末路之地
-     *
-     * @return 是否可以进入末路之地
-     */
-    public static boolean getAllowEnd() {
-        return server.getAllowEnd();
-    }
-
-    /**
-     * 获取这个服务器是否可以进入下界
-     *
-     * @return 是否可以进入下界
-     */
-    public static boolean getAllowNether() {
-        return server.getAllowNether();
-    }
-
-    /**
-     * 服务器是否开启白名单
-     *
-     * @return 是否开启白名单
-     */
-    public static boolean hasWhitelist() {
-        return server.hasWhitelist();
-    }
-
-    /**
-     * 设置服务器是否开启白名单
-     *
-     * @param true为开，false为关
-     */
-    public static void setWhitelist(boolean value) {
-        server.setWhitelist(value);
-    }
-
-    /**
-     * 获取所有被添加到白名单的玩家
-     *
-     * @return 用Set存储的所有被添加到白名单的玩家
-     */
-    public static Set<OfflinePlayer> getWhitelistedPlayers() {
-        return server.getWhitelistedPlayers();
-    }
-
-    /**
-     * 重载白名单
-     */
-    public static void reloadWhitelist() {
-        server.reloadWhitelist();
-    }
-
-    /**
-     * 广播一条信息到所有玩家
-     * <p>
-     * This is the same as calling {@link #broadcast(java.lang.String,
-     * java.lang.String)} to {@link Server#BROADCAST_CHANNEL_USERS}
-     *
-     * @param message 要广播的信息
-     * @return 成功接受此信息的玩家数
-     */
-    public static int broadcastMessage(String message) {
-        return server.broadcastMessage(message);
-    }
-
-    /**
-     * 获取用于自动更新的文件夹的名字,使插件能安全的
-     * 再重启服务器后载入更新后的插件.
-     * <p>
-     * 原文:Gets the name of the update folder. The update folder is used to safely
-     * update plugins at the right moment on a plugin load.
-     * <p>
-     * The update folder name is relative to the plugins folder.
-     *
-     * @return the name of the update folder
-     */
-    public static String getUpdateFolder() {
-        return server.getUpdateFolder();
-    }
-
-    /**
-     * 获取用于安全更新插件文件夹,里面对应的你的插件的File对象
-     * 使其在插件正确加载的时候替换它.
-     * <p>原文:Gets the update folder. The update folder is used to safely update
-     * plugins at the right moment on a plugin load.
-     *
-     * @return the update folder
-     */
-    public static File getUpdateFolderFile() {
-        return server.getUpdateFolderFile();
-    }
-
-    /**
-     * 获取服务器的最大连接数设定
-     *
-     * @return 服务器的最大连接数设定
-     */
-    public static long getConnectionThrottle() {
-        return server.getConnectionThrottle();
-    }
-
-    /**
-     * 获取每个动物生成的默认刻
-     * <p>
-     * <b>下面是一个实例:</b>
-     * <ul>
-     * <li> 如果该值为1,也就意味着服务器将会在每一个tick产生一次动物
-     * <li>如果该值为400,也就意味着服务器将会在每400个tick产生一次动物
-     * <li>如果该值低于0,那么该值将会被重置到Minecraft的默认值
-     * </ul>
-     * <p>
-     * <b>注意:</b> 如果设为 0,不会生成动物. 我们
-     * 建议在这个实例中开启动物的生成。
-     * <p>
-     * Minecraft 默认为 400.
-     * <p>
-     * <b>原文:Example Usage:</b>
-     * <ul>
-     * <li>A value of 1 will mean the server will attempt to spawn monsters
-     *     every tick.
-     * <li>A value of 400 will mean the server will attempt to spawn monsters
-     *     every 400th tick.
-     * <li>A value below 0 will be reset back to Minecraft's default.
-     * </ul>
-     * <p>
-     * <b>注意:</b> 如果设为 0,不会生成动物. 我们
-     * 建议在这个实例中开启动物的生成。
-     * <p>
-     * Minecraft 默认为 400.
-     *
-     * @return 每个动物生成的默认刻
-     */
-    public static int getTicksPerAnimalSpawns() {
-        return server.getTicksPerAnimalSpawns();
-    }
-
-    /**
-     * 获取每个动物生成的默认刻
-     * <p>
-     * <b>下面是一个实例:</b>
-     * <ul>
-     * <li> 如果该值为1,也就意味着服务器将会在每一个tick产生一次怪物
-     * <li>如果该值为400,也就意味着服务器将会在每400个tick产生一次怪物
-     * <li>如果该值低于0,那么该值将会被重置到Minecraft的默认值
-     * </ul>
-     * <p>
-     * <b>注意:</b> 如果设为 0,不会生成怪物. 我们
-     * 建议在这个实例中开启怪物的生成。
-     * <p>
-     * Minecraft 默认为 400.
-     * 获取每个怪物生成的默认刻
-     * <p>
-     * <b>原文:Example Usage:</b>
-     * <ul>
-     * <li>A value of 1 will mean the server will attempt to spawn monsters
-     *     every tick.
-     * <li>A value of 400 will mean the server will attempt to spawn monsters
-     *     every 400th tick.
-     * <li>A value below 0 will be reset back to Minecraft's default.
-     * </ul>
-     * <p>
-     * <b>注意:</b> 如果设为 0,不会生成怪物. 我们
-     * 建议在这个实例中开启怪物的生成。
-     * <p>
-     * Minecraft 默认为 1.
-     *
-     * @return 每个怪物生成的默认刻
-     */
-    public static int getTicksPerMonsterSpawns() {
-        return server.getTicksPerMonsterSpawns();
-    }
-
-    /**
-     * 用给定的玩家名获取一个玩家对象
-     * <p>
-     * 此方法可能不会给离线的玩家返回对象
-     *
-     * @deprecated 像玩家名一样使用 {@link #getPlayer(UUID)} 不保证
-     *     是唯一的
-     * @param name 要获取的玩家对象的玩家名
-     * @return 一个玩家对象，反之为null
-     */
-    @Deprecated
-    public static Player getPlayer(String name) {
-        return server.getPlayer(name);
-    }
-
-    /**
-     * Gets the player with the exact given name, 不区分大小写.
-     *
-     * @deprecated 像玩家名一样使用 {@link #getPlayer(UUID)} 不保证
-     *     是唯一的
-     * @param name Exact name of the player to retrieve
-     * @return 一个玩家对象，反之为null
-     */
-    @Deprecated
-    public static Player getPlayerExact(String name) {
-        return server.getPlayerExact(name);
-    }
-
-    /**
-     * 用一个给定的玩家名字来匹配所有记录在服务器的玩家,并返回一个包含所有可能
-     * 匹配到的结果的一个List<Player>集合
-     * <p>
-     * 另外说明,该集合没有什么排列顺序..完全是匹配到可能结果就放进集合
-     * 如果你的参数能完全匹配到一个玩家,那么这个集合就只有这一个完全匹配的玩家
-     *
-     * @deprecated 如果你使用 {@link #getPlayer(UUID)} 来匹配玩家
-     * 不保证匹配的唯一性.
-     * <p>
-     * 原文:Attempts to match any players with the given name, and returns a list
-     * of all possibly matches.
-     * <p>
-     * This list is not sorted in any particular order. If an exact match is
-     * found, the returned list will only contain a single result.
-     *
-     * @deprecated Use {@link #getPlayer(UUID)} as player names are no longer
-     *     guaranteed to be unique
-     * @param name 要匹配的玩家的名字
-     * @return 可能符合匹配结果的所有玩家
-     */
-    @Deprecated
-    public static List<Player> matchPlayer(String name) {
-        return server.matchPlayer(name);
-    }
-
-    /**
-     * 用给定的UUID来获取该UUID对应的玩家对象
-     * <p>
-     * 原文:Gets the player with the given UUID.
-     *
-     * @param id 要得到对象的玩家的UUID
-     * @return 返回该uuid对应的玩家对象,如果找不到该uuid返回null
-     */
-    public static Player getPlayer(UUID id) {
-        return server.getPlayer(id);
-    }
-
-    /**
-     * 获取插件管理器以联系其他插件.
-     *
-     * @return 这个服务器实例的插件管理器
-     */
-    public static PluginManager getPluginManager() {
-        return server.getPluginManager();
-    }
-
-    /**
-     * 获取用于事件管理的调度器对象
-     * <p>
-     * 原文:Gets the scheduler for managing scheduled events.
-     *
-     * @return 调度器管理对象
-     */
-    public static BukkitScheduler getScheduler() {
-        return server.getScheduler();
-    }
-
-    /**
-     * 获取服务管理器
-     * <p>
-     * 原文:Gets a services manager.
-     *
-     * @return 服务器服务管理器
-     */
-    public static ServicesManager getServicesManager() {
-        return server.getServicesManager();
-    }
-
-    /**
-     * 获取当前服务器加载的所有世界的集合
-     * <p>
-     * 原文:Gets a list of all worlds on this server.
-     *
-     * @return 所有已经加载在服务器的世界集合
-     */
-    public static List<World> getWorlds() {
-        return server.getWorlds();
-    }
-
-    /**
-     * 用一个给定的世界生成器去创建或者加载一个世界.
-     * <p>
-     * 如果这个世界已经加载了,那么就会返回一个对应世界生成器名字的世界.
-     * <p>
-     * 原文:Creates or loads a world with the given name using the specified
-     * options.
-     * <p>
-     * If the world is already loaded, it will just return the equivalent of
-     * getWorld(creator.name()).
-     *
-     * @param creator 加载或者创建这个世界的时候用的世界生成器
-     * @return 生成的或者加载的世界对象
-     */
-    public static World createWorld(WorldCreator creator) {
-        return server.createWorld(creator);
-    }
-
-    /**
-     * 卸载指定的世界
-     * <p>
-     * 原文：Unloads a world with the given name.
-     *
-     * @param name 要卸载的世界的名字
-     * @param save 当这个世界卸载的时候是否保存数据
-     * @return 如果成功返回true，其他情况返回false
-     */
-    public static boolean unloadWorld(String name, boolean save) {
-        return server.unloadWorld(name, save);
-    }
-
-    /**
-     * Unloads the given world.
-     *
-     * @param world the world to unload
-     * @param save whether to save the chunks before unloading
-     * @return true if successful, false otherwise
-     */
-    public static boolean unloadWorld(World world, boolean save) {
-        return server.unloadWorld(world, save);
-    }
-
-    /**
-     * Gets the world with the given name.
-     *
-     * @param name the name of the world to retrieve
-     * @return a world with the given name, or null if none exists
-     */
-    public static World getWorld(String name) {
-        return server.getWorld(name);
-    }
-
-    /**
-     * Gets the world from the given Unique ID.
-     *
-     * @param uid a unique-id of the world to retrieve
-     * @return a world with the given Unique ID, or null if none exists
-     */
-    public static World getWorld(UUID uid) {
-        return server.getWorld(uid);
-    }
-
-    /**
-     * Gets the map from the given item ID.
-     *
-     * @param id the id of the map to get
-     * @return a map view if it exists, or null otherwise
-     * @deprecated Magic value
-     */
-    @Deprecated
-    public static MapView getMap(short id) {
-        return server.getMap(id);
-    }
-
-    /**
-     * Create a new map with an automatically assigned ID.
-     *
-     * @param world the world the map will belong to
-     * @return a newly created map view
-     */
-    public static MapView createMap(World world) {
-        return server.createMap(world);
-    }
-
-    /**
-     * Reloads the server, refreshing settings and plugin information.
-     */
-    public static void reload() {
-        server.reload();
-    }
-
-    /**
-     * Returns the primary logger associated with this server instance.
-     *
-     * @return Logger associated with this server
-     */
-    public static Logger getLogger() {
-        return server.getLogger();
-    }
-
-    /**
-     * Gets a {@link PluginCommand} with the given name or alias.
-     *
-     * @param name the name of the command to retrieve
-     * @return a plugin command if found, null otherwise
-     */
-    public static PluginCommand getPluginCommand(String name) {
-        return server.getPluginCommand(name);
-    }
-
-    /**
-     * Writes loaded players to disk.
-     */
-    public static void savePlayers() {
-        server.savePlayers();
-    }
-    
-    /**
-     * Dispatches a command on this server, and executes it if found.
-     *
-     * @param sender the apparent sender of the command
-     * @param commandLine the command + arguments. Example: <code>test abc
-     *     123</code>
-     * @return returns false if no target is found
-     * @throws CommandException thrown when the executor for the given command
-     *     fails with an unhandled exception
-     */
-    public static boolean dispatchCommand(CommandSender sender, String commandLine) throws CommandException {
-        return server.dispatchCommand(sender, commandLine);
-    }
-
-    /**
-     * Populates a given {@link ServerConfig} with values attributes to this
-     * server.
-     *
-     * @param config the server config to populate
-     */
-    public static void configureDbConfig(ServerConfig config) {
-        server.configureDbConfig(config);
-    }
-
-    /**
-     * Adds a recipe to the crafting manager.
-     *
-     * @param recipe the recipe to add
-     * @return true if the recipe was added, false if it wasn't for some
-     *     reason
-     */
-    public static boolean addRecipe(Recipe recipe) {
-        return server.addRecipe(recipe);
-    }
-
-    /**
-     * Get a list of all recipes for a given item. The stack size is ignored
-     * in comparisons. If the durability is -1, it will match any data value.
-     *
-     * @param result the item to match against recipe results
-     * @return a list of recipes with the given result
-     */
-    public static List<Recipe> getRecipesFor(ItemStack result) {
-        return server.getRecipesFor(result);
-    }
-
-    /**
-     * Get an iterator through the list of crafting recipes.
-     *
-     * @return an iterator
-     */
-    public static Iterator<Recipe> recipeIterator() {
-        return server.recipeIterator();
-    }
-
-    /**
-     * Clears the list of crafting recipes.
-     */
-    public static void clearRecipes() {
-        server.clearRecipes();
-    }
-
-    /**
-     * Resets the list of crafting recipes to the default.
-     */
-    public static void resetRecipes() {
-        server.resetRecipes();
-    }
-    
-    /**
-     * Gets a list of command aliases defined in the server properties.
-     *
-     * @return a map of aliases to command names
-     */
-    public static Map<String, String[]> getCommandAliases() {
-        return server.getCommandAliases();
-    }
-
-    /**
-     * Gets the radius, in blocks, around each worlds spawn point to protect.
-     *
-     * @return spawn radius, or 0 if none
-     */
-    public static int getSpawnRadius() {
-        return server.getSpawnRadius();
-    }
-
-    /**
-     * Sets the radius, in blocks, around each worlds spawn point to protect.
-     *
-     * @param value new spawn radius, or 0 if none
-     */
-    public static void setSpawnRadius(int value) {
-        server.setSpawnRadius(value);
-    }
-
-    /**
-     * Gets whether the Server is in online mode or not.
-     *
-     * @return true if the server authenticates clients, false otherwise
-     */
-    public static boolean getOnlineMode() {
-        return server.getOnlineMode();
-    }
-
-    /**
-     * Gets whether this server allows flying or not.
-     *
-     * @return true if the server allows flight, false otherwise
-     */
-    public static boolean getAllowFlight() {
-        return server.getAllowFlight();
-    }
-
-    /**
-     * Gets whether the server is in hardcore mode or not.
-     *
-     * @return true if the server mode is hardcore, false otherwise
-     */
-    public static boolean isHardcore() {
-        return server.isHardcore();
-    }
-
-    /**
-     * Gets whether to use vanilla (false) or exact behaviour (true).
-     *
-     * <ul>
-     * <li>Vanilla behaviour: check for collisions and move the player if
-     *     needed.
-     * <li>Exact behaviour: spawn players exactly where they should be.
-     * </ul>
-     *
-     * @return true if exact location locations are used for spawning, false
-     *     for vanilla collision detection or otherwise
-     *
-     * @deprecated non standard and unused feature.
-     */
-    @Deprecated
-    public static boolean useExactLoginLocation() {
-        return server.useExactLoginLocation();
-    }
- 
-    /**
-     * Shutdowns the server, stopping everything.
-     */
-    public static void shutdown() {
-        server.shutdown();
-    }
-
-    /**
-     * Broadcasts the specified message to every user with the given
-     * permission name.
-     *
-     * @param message message to broadcast
-     * @param permission the required permission {@link Permissible
-     *     permissibles} must have to receive the broadcast
-     * @return number of message recipients
-     */
-    public static int broadcast(String message, String permission) {
-        return server.broadcast(message, permission);
-    }
-
-    /**
-     * Gets the player by the given name, regardless if they are offline or
-     * online.
-     * <p>
-     * This method may involve a blocking web request to get the UUID for the
-     * given name.
-     * <p>
-     * This will return an object even if the player does not exist. To this
-     * method, all players will exist.
-     *
-     * @deprecated Persistent storage of users should be by UUID as names are no longer
-     *             unique past a single session.
-     * @param name the name the player to retrieve
-     * @return an offline player
-     * @see #getOfflinePlayer(java.util.UUID)
-     */
-    @Deprecated
-    public static OfflinePlayer getOfflinePlayer(String name) {
-        return server.getOfflinePlayer(name);
-    }
-
-    /**
-     * Gets the player by the given UUID, regardless if they are offline or
-     * online.
-     * <p>
-     * This will return an object even if the player does not exist. To this
-     * method, all players will exist.
-     *
-     * @param id the UUID of the player to retrieve
-     * @return an offline player
-     */
-    public static OfflinePlayer getOfflinePlayer(UUID id) {
-        return server.getOfflinePlayer(id);
-    }
-
-    /**
-     * Gets a set containing all current IPs that are banned.
-     *
-     * @return a set containing banned IP addresses
-     */
-    public static Set<String> getIPBans() {
-        return server.getIPBans();
-    }
-
-    /**
-     * Bans the specified address from the server.
-     *
-     * @param address the IP address to ban
-     */
-    public static void banIP(String address) {
-        server.banIP(address);
-    }
-
-    /**
-     * Unbans the specified address from the server.
-     *
-     * @param address the IP address to unban
-     */
-    public static void unbanIP(String address) {
-        server.unbanIP(address);
-    }
-
-    /**
-     * Gets a set containing all banned players.
-     *
-     * @return a set containing banned players
-     */
-    public static Set<OfflinePlayer> getBannedPlayers() {
-        return server.getBannedPlayers();
-    }
-
-    /**
-     * Gets a ban list for the supplied type.
-     * <p>
-     * Bans by name are no longer supported and this method will return
-     * null when trying to request them. The replacement is bans by UUID.
-     *
-     * @param type the type of list to fetch, cannot be null
-     * @return a ban list of the specified type
-     */
-    public static BanList getBanList(BanList.Type type){
-        return server.getBanList(type);
-    }
-
-    /**
-     * Gets a set containing all player operators.
-     *
-     * @return a set containing player operators
-     */
-    public static Set<OfflinePlayer> getOperators() {
-        return server.getOperators();
-    }
-
-    /**
-     * Gets the default {@link GameMode} for new players.
-     *
-     * @return the default game mode
-     */
-    public static GameMode getDefaultGameMode() {
-        return server.getDefaultGameMode();
-    }
-
-    /**
-     * Sets the default {@link GameMode} for new players.
-     *
-     * @param mode the new game mode
-     */
-    public static void setDefaultGameMode(GameMode mode) {
-        server.setDefaultGameMode(mode);
-    }
-
-    /**
-     * Gets a {@link ConsoleCommandSender} that may be used as an input source
-     * for this server.
-     *
-     * @return a console command sender
-     */
-    public static ConsoleCommandSender getConsoleSender() {
-        return server.getConsoleSender();
-    }
-
-    /**
-     * Gets the folder that contains all of the various {@link World}s.
-     *
-     * @return folder that contains all worlds
-     */
-    public static File getWorldContainer() {
-        return server.getWorldContainer();
-    }
-
-    /**
-     * Gets every player that has ever played on this server.
-     *
-     * @return an array containing all previous players
-     */
-    public static OfflinePlayer[] getOfflinePlayers() {
-        return server.getOfflinePlayers();
-    }
-
-    /**
-     * Gets the {@link Messenger} responsible for this server.
-     *
-     * @return messenger responsible for this server
-     */
-    public static Messenger getMessenger() {
-        return server.getMessenger();
-    }
-
-    /**
-     * Gets the {@link HelpMap} providing help topics for this server.
-     *
-     * @return a help map for this server
-     */
-    public static HelpMap getHelpMap() {
-        return server.getHelpMap();
-    }
-
-    /**
-     * Creates an empty inventory of the specified type. If the type is {@link
-     * InventoryType#CHEST}, the new inventory has a size of 27; otherwise the
-     * new inventory has the normal size for its type.
-     *
-     * @param owner the holder of the inventory, or null to indicate no holder
-     * @param type the type of inventory to create
-     * @return a new inventory
-     */
-    public static Inventory createInventory(InventoryHolder owner, InventoryType type) {
-        return server.createInventory(owner, type);
-    }
-
-    /**
-     * Creates an empty inventory with the specified type and title. If the type
-     * is {@link InventoryType#CHEST}, the new inventory has a size of 27;
-     * otherwise the new inventory has the normal size for its type.<br>
-     * It should be noted that some inventory types do not support titles and
-     * may not render with said titles on the Minecraft client.
-     *
-     * @param owner The holder of the inventory; can be null if there's no holder.
-     * @param type The type of inventory to create.
-     * @param title The title of the inventory, to be displayed when it is viewed.
-     * @return The new inventory.
-     */
-    public static Inventory createInventory(InventoryHolder owner, InventoryType type, String title) {
-        return server.createInventory(owner, type, title);
-    }
-
-    /**
-     * Creates an empty inventory of type {@link InventoryType#CHEST} with the
-     * specified size.
-     *
-     * @param owner the holder of the inventory, or null to indicate no holder
-     * @param size a multiple of 9 as the size of inventory to create
-     * @return a new inventory
-     * @throws IllegalArgumentException if the size is not a multiple of 9
-     */
-    public static Inventory createInventory(InventoryHolder owner, int size) throws IllegalArgumentException {
-        return server.createInventory(owner, size);
-    }
-
-    /**
-     * Creates an empty inventory of type {@link InventoryType#CHEST} with the
-     * specified size and title.
-     *
-     * @param owner the holder of the inventory, or null to indicate no holder
-     * @param size a multiple of 9 as the size of inventory to create
-     * @param title the title of the inventory, displayed when inventory is
-     *     viewed
-     * @return a new inventory
-     * @throws IllegalArgumentException if the size is not a multiple of 9
-     */
-    public static Inventory createInventory(InventoryHolder owner, int size, String title) throws IllegalArgumentException {
-        return server.createInventory(owner, size, title);
-    }
-
-    /**
-     * Gets user-specified limit for number of monsters that can spawn in a
-     * chunk.
-     *
-     * @return the monster spawn limit
-     */
-    public static int getMonsterSpawnLimit() {
-        return server.getMonsterSpawnLimit();
-    }
-
-    /**
-     * Gets user-specified limit for number of animals that can spawn in a
-     * chunk.
-     *
-     * @return the animal spawn limit
-     */
-    public static int getAnimalSpawnLimit() {
-        return server.getAnimalSpawnLimit();
-    }
-
-    /**
-     * Gets user-specified limit for number of water animals that can spawn in
-     * a chunk.
-     *
-     * @return the water animal spawn limit
-     */
-    public static int getWaterAnimalSpawnLimit() {
-        return server.getWaterAnimalSpawnLimit();
-    }
-    
-    /**
-     * Gets user-specified limit for number of ambient mobs that can spawn in
-     * a chunk.
-     *
-     * @return the ambient spawn limit
-     */
-    public static int getAmbientSpawnLimit() {
-        return server.getAmbientSpawnLimit();
-    }
-
-    /**
-     * Checks the current thread against the expected primary thread for the
-     * server.
-     * <p>
-     * <b>Note:</b> this method should not be used to indicate the current
-     * synchronized state of the runtime. A current thread matching the main
-     * thread indicates that it is synchronized, but a mismatch <b>does not
-     * preclude</b> the same assumption.
-     *
-     * @return true if the current thread matches the expected primary thread,
-     *     false otherwise
-     */
-    public static boolean isPrimaryThread() {
-        return server.isPrimaryThread();
-    }
-
-    /**
-     * Gets the message that is displayed on the server list.
-     *
-     * @return the servers MOTD
-     */
-    public static String getMotd() {
-        return server.getMotd();
-    }
-
-    /**
-     * Gets the default message that is displayed when the server is stopped.
-     *
-     * @return the shutdown message
-     */
-    public static String getShutdownMessage() {
-        return server.getShutdownMessage();
-    }
-
-    /**
-     * Gets the current warning state for the server.
-     *
-     * @return the configured warning state
-     */
-    public static WarningState getWarningState() {
-        return server.getWarningState();
-    }
-
-    /**
-     * Gets the instance of the item factory (for {@link ItemMeta}).
-     *
-     * @return the item factory
-     * @see ItemFactory
-     */
-    public static ItemFactory getItemFactory() {
-        return server.getItemFactory();
-    }
-
-    /**
-     * Gets the instance of the scoreboard manager.
-     * <p>
-     * This will only exist after the first world has loaded.
-     *
-     * @return the scoreboard manager or null if no worlds are loaded.
-     */
-    public static ScoreboardManager getScoreboardManager() {
-        return server.getScoreboardManager();
-    }
-
-    /**
-     * Gets an instance of the server's default server-icon.
-     *
-     * @return the default server-icon; null values may be used by the
-     *     implementation to indicate no defined icon, but this behavior is
-     *     not guaranteed
-     */
-    public static CachedServerIcon getServerIcon() {
-        return server.getServerIcon();
-    }
-
-    /**
-     * Loads an image from a file, and returns a cached image for the specific
-     * server-icon.
-     * <p>
-     * Size and type are implementation defined. An incompatible file is
-     * guaranteed to throw an implementation-defined {@link Exception}.
-     *
-     * @param file the file to load the from
-     * @throws IllegalArgumentException if image is null
-     * @throws Exception if the image does not meet current server server-icon
-     *     specifications
-     * @return a cached server-icon that can be used for a {@link
-     *     ServerListPingEvent#setServerIcon(CachedServerIcon)}
-     */
-    public static CachedServerIcon loadServerIcon(File file) throws IllegalArgumentException, Exception {
-        return server.loadServerIcon(file);
-    }
-
-    /**
-     * Creates a cached server-icon for the specific image.
-     * <p>
-     * Size and type are implementation defined. An incompatible file is
-     * guaranteed to throw an implementation-defined {@link Exception}.
-     *
-     * @param image the image to use
-     * @throws IllegalArgumentException if image is null
-     * @throws Exception if the image does not meet current server
-     *     server-icon specifications
-     * @return a cached server-icon that can be used for a {@link
-     *     ServerListPingEvent#setServerIcon(CachedServerIcon)}
-     */
-    public static CachedServerIcon loadServerIcon(BufferedImage image) throws IllegalArgumentException, Exception {
-        return server.loadServerIcon(image);
-    }
-
-    /**
-     * Set the idle kick timeout. Any players idle for the specified amount of
-     * time will be automatically kicked.
-     * <p>
-     * A value of 0 will disable the idle kick timeout.
-     *
-     * @param threshold the idle timeout in minutes
-     */
-    public static void setIdleTimeout(int threshold) {
-        server.setIdleTimeout(threshold);
-    }
-
-    /**
-     * Gets the idle kick timeout.
-     *
-     * @return the idle timeout in minutes
-     */
-    public static int getIdleTimeout() {
-        return server.getIdleTimeout();
-    }
-
-    /**
-     * Create a ChunkData for use in a generator.
-     * 
-     * See {@link ChunkGenerator#generateChunkData(org.bukkit.World, java.util.Random, int, int, org.bukkit.generator.ChunkGenerator.BiomeGrid)}
-     * 
-     * @param world the world to create the ChunkData for
-     * @return a new ChunkData for the world
-     * 
-     */
-    public static ChunkGenerator.ChunkData createChunkData(World world) {
-        return server.createChunkData(world);
-    }
-
-    /**
-     * Creates a boss bar instance to display to players. The progress
-     * defaults to 1.0
-     *
-     * @param title the title of the boss bar
-     * @param color the color of the boss bar
-     * @param style the style of the boss bar
-     * @param flags an optional list of flags to set on the boss bar
-     * @return the created boss bar
-     */
-    public static BossBar createBossBar(String title, BarColor color, BarStyle style, BarFlag... flags) {
-        return server.createBossBar(title, color, style, flags);
-    }
-
-    /**
-     * @see UnsafeValues
-     * @return the unsafe values instance
-     */
-    @Deprecated
-    public static UnsafeValues getUnsafe() {
-        return server.getUnsafe();
-    }
->>>>>>> f011da6b
 }