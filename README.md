--- conflicted
+++ resolved
@@ -1,200 +1,189 @@
-# Chinese_BukkitAPI 翻译规范 v1.4
-__翻译前必须阅读此页！！！__
-# 项目说明
-本项目的目标是翻译BukkitAPI的Javadoc，推进中国原创MC插件的发展，项目由andylizi发起。
-# Javadoc注释规范
-Javadoc是Sun公司提供的一个技术，它从程序源代码中抽取类、方法、成员等注释形成一个和源代码配套的API帮助文档。      
-你所看到的Javadoc，是通过特定格式的注释生成的，利用Java提供的javadoc工具可以生成与源码配套的API文档。   
-在开始翻译前, 请先掌握Javadoc文档注释. 
-参阅:           
-1.http://www.oracle.com/technetwork/java/javase/documentation/index-137868.html (英文)       
-2.http://www.cnblogs.com/xt0810/p/3630996.html    
-3.http://openwares.net/java/javadoc_convention.html             
-# 翻译规范
-## 原文保留
-为了使文档更严谨、方便比对，必须保留原文。例如：
-```java
-/**
- * 获取世界当前的PVP设置. 
- * 
- * 原文：
- * Gets the current PVP setting for this world.
- *
- * @return 如果允许PVP则返回true
- */
-public boolean getPVP();
-```
-分为三部分, 第一部分为简述: 使用简短的语言描述的用途.    
-使用 . 号加一个空格给简述结尾. JavaDoc工具使用". "(英文句号后跟一个空格)来区分简单描述与详细描述.   
-请**统一使用英文标点符号**.    
-
-第二部分为详细描述, 用于详细说明方法用途, 或举一些简单的例子.    
-
-第三部分为JavaDoc标签, 其中有: 参数说明 @param, 返回值说明 @return, 抛出异常说明 @throws 等, 后面会详细说明.    
-
-原文与译文必须是连贯的，译文一句原文一句是错误的。
-例外：类注释、枚举注释、标签一般不需要保留原文，若是比较难懂的、一大串的则需要保留。
-## 类注释
-类注释即为类的描述，介绍了类的作用等，比如：
-```java
-/**
- * Represents a Command, which executes various tasks upon user input
- */
-public abstract class Command {
-  ...
-}
-```
-## 枚举注释
-即枚举类中对一些字段的注释，例如：
-```java
-/**
- * 橡树
- */
-TREE,
-...
-```
-## 方法注释
-一个例子：
-```java
-/**
- * (1)Checks if this player is currently online
- *
- * (2)@return true if they are online
- */
-public boolean isOnline();
-```
-(1)处为方法的描述，是需要翻译的地方。
-(2)处为javadoc的标签，javadoc的标签以"@"开头，对应的标签就有对应的说明。关于标签在下一部分详细说明。
-如果注释中出现了你不能理解的内容，或翻译过来难以理解，请在原文之前加上译注，用自己的理解继续说明，比如：
-```java
-/**
- * 获取指定坐标的最顶上的方块的Y坐标(不是空气).  
- * 
- * 译注：意思是获取某个坐标最上面的方块的高度(Y坐标). Essentials插件的top命令就是这个原理.
- * 原文：Gets the highest non-air coordinate at the given coordinates
- *
- * @param x 给定的X坐标
- * @param z 给定的Z坐标
- * @return 在x,y位置的最高的方块的高度(忽略空气)
- */
-public int getHighestBlockYAt(int x, int z);
-```
------
-## 标签
-你之前已经了解了一些javadoc的标签，比如@param、@return、@see、@deprecated等等，这里详细解释下一些特别的标签该如何翻译：    
-### **@param 参数名 参数说明**   
-> @param loc 一个位置({@link Location})    
-
-注意: 参数名不用翻译, 对应的是方法中的参数.    
-   
-   
-### **@return 返回值说明**   
-> @return 此方块的位置   
-   
-### **@throws 异常类型 在什么情况下会抛出这个异常**    
-> @throws IllegalArgumentException 如果PlayerListName超过16个字符    
-  
-注意别把异常的类名去掉. @throws 标签的说明应该以"if"或"如果"开头.    
-   
-### **@deprecated 原因**   
-这个标签代表此方法已过时被弃用/不推荐使用, 并说明了原因.    
-例如 java.awt.Window 类中的 show() 方法:    
-```java
-    /**
-     * 使窗口可见. 
-     * 如果窗口和/或其所有者还不能显示, 则都不显示. 
-     * 在使窗口可见之前将验证它. 如果窗口已经可见, 则此方法将窗口带到最前面. 
-     * 
-     * @see Component#isDisplayable
-     * @see #toFront
-     * @deprecated 从 JDK 1.5 版开始, 由 {@link #setVisible(boolean)} 取代. 
-     */
-    @Deprecated
-    public void show(); 
-```
-BukkitAPI中出现的大部分 @deprecated 标签一般是这样的   
-> @deprecated Magic value     
-
-Magic value具体是什么意思有点难以解释, 请查阅百度百科 "Magic number" 里 "程序开发中的含义".     
-一般出现在 getTypeId() setTypeId() setData() 一类的"方法参数或返回值使用数字来表示类型"的方法.    
-为什么不推荐使用? 因为如果使用这些数字, 那么你的代码看起来会是这样的:   
-> block.setTypeId(137); 
-
-阅读代码的人: "把这个方块的类型设为..诶等等, 137是哪个方块? 我去查查方块列表..哦原来是命令方块啊"  
-如果不使用ID而使用 Material 枚举  
-> block.setType(Material.COMMAND_BLOCK);
-
-阅读代码的人: "一看就明白这代码的意思是把这个方块的类型设置为命令方块"  
-  
-### **@author 作者**  
-不必翻译.   
-  
-  
-### **@version 版本号**  
-不必翻译.  
-   
-   
-### **@see 另请参见**   
-不必翻译.   
-  
-  
-### **@since 版本号**  
-自从哪个版本加入的这个成员.  
-如果只有一个版本号, 不必翻译. 
-  
-  
-### **{@link 类名#成员名}**   
-在最终生成的JavaDoc里添加一个指向某类中某成员的超链接.  
-如果此文档注释所在的类有 import, 那么@link 里无需写包名, 例如   
-```java
-    import org.bukkit.Location;
-    
-    //....此处略
-    
-    /**
-     * 获得此方块所在的{@link Location}.  
-     /
-    public Location getLocation();
-```
-但如果没有 import, 则必须写全名   
-> 获得此方块所在的 {@link org.bukkit.Location}.  
-
-想指向某类里具体的成员(例如方法, 字段等), 可以使用 #  
-> @deprecated 请使用 {@link Block#getType()} 方法代替  
-
-如果成员所在的类就是本类还可以简写为
-> @deprecated 请使用 {@link #getType()} 方法代替  
-
-如果有多个名字一样的重载方法可在括号内加参数类型
-> @deprecated 从 JDK 1.5 版开始, 由 {@link Window#setVisible(boolean)} 取代. 
-  
-   
-### **{@linkplain 类名#成员名 显示名}**   
-跟 @link 相似, 但区别是可以自定义显示的名称. ***显示名称需要进行翻译***.  
-> 获得此 {@link org.bukkit.Block} 的类型, 如果为空气则返回 {@linkplain Material#AIR AIR}.   
-
-会被JavaDoc工具解析为
-```html
-获得此 <a href="Block.html">Block</a> 的类型, 如果为空气则返回 <a href="Material.html#AIR">AIR</a>.   
-```
------
-# 翻译须知
-<<<<<<< HEAD
-## 任务
-任务是为了更好规划整体进度和便于统计.
-大家可以主动申请任务，翻译完成后在之后加上“待校验”以及挂上标签以便识别。
-**注意：不可以私自设置为完成状态**，此任务**必须被校对后才可以算完成.**
-例如：
-“翻译org.bukkit.Bukkit类”
-“翻译org.bukkit.event.entity包”
-“翻译org.bukkit.entity.Player类 待校验”
-=======
->>>>>>> b3376d98
-## 翻译质量  
-**严禁直接机翻, 若实在不会*请以单词为单位进行查询, 不要一大片一大片的扔进百度翻译*, 加入自己的理解, 重新组织语言. 否则将撤回**    
-为什么要以单词为单位? 因为也许电脑程序能当成一本合格的字典来使用, 但绝无法进行合理的语法组织.  
-## 遇到问题？
-如果您翻译时遇到了某些您不能理解的单词、专有名词、段落、概念等等，欢迎在群内提问, **在不能肯定的情况下请别擅下定论**.  
-# 提交翻译
-方法有两种，一是通过在线编辑器直接编辑，最直接。二是将项目仓库克隆下来，编辑完后推送上去。根据您的喜好选择其中一种方式吧。
-感谢您阅读本规范，祝您工作愉快^_^
+# Chinese_BukkitAPI 翻译规范 v1.4
+__翻译前必须阅读此页！！！__
+# 项目说明
+本项目的目标是翻译BukkitAPI的Javadoc，推进中国原创MC插件的发展，项目由andylizi发起。
+# Javadoc注释规范
+Javadoc是Sun公司提供的一个技术，它从程序源代码中抽取类、方法、成员等注释形成一个和源代码配套的API帮助文档。      
+你所看到的Javadoc，是通过特定格式的注释生成的，利用Java提供的javadoc工具可以生成与源码配套的API文档。   
+在开始翻译前, 请先掌握Javadoc文档注释. 
+参阅:           
+1.http://www.oracle.com/technetwork/java/javase/documentation/index-137868.html (英文)       
+2.http://www.cnblogs.com/xt0810/p/3630996.html    
+3.http://openwares.net/java/javadoc_convention.html             
+# 翻译规范
+## 原文保留
+为了使文档更严谨、方便比对，必须保留原文。例如：
+```java
+/**
+ * 获取世界当前的PVP设置. 
+ * 
+ * 原文：
+ * Gets the current PVP setting for this world.
+ *
+ * @return 如果允许PVP则返回true
+ */
+public boolean getPVP();
+```
+分为三部分, 第一部分为简述: 使用简短的语言描述的用途.    
+使用 . 号加一个空格给简述结尾. JavaDoc工具使用". "(英文句号后跟一个空格)来区分简单描述与详细描述.   
+请**统一使用英文标点符号**.    
+
+第二部分为详细描述, 用于详细说明方法用途, 或举一些简单的例子.    
+
+第三部分为JavaDoc标签, 其中有: 参数说明 @param, 返回值说明 @return, 抛出异常说明 @throws 等, 后面会详细说明.    
+
+原文与译文必须是连贯的，译文一句原文一句是错误的。
+例外：类注释、枚举注释、标签一般不需要保留原文，若是比较难懂的、一大串的则需要保留。
+## 类注释
+类注释即为类的描述，介绍了类的作用等，比如：
+```java
+/**
+ * Represents a Command, which executes various tasks upon user input
+ */
+public abstract class Command {
+  ...
+}
+```
+## 枚举注释
+即枚举类中对一些字段的注释，例如：
+```java
+/**
+ * 橡树
+ */
+TREE,
+...
+```
+## 方法注释
+一个例子：
+```java
+/**
+ * (1)Checks if this player is currently online
+ *
+ * (2)@return true if they are online
+ */
+public boolean isOnline();
+```
+(1)处为方法的描述，是需要翻译的地方。
+(2)处为javadoc的标签，javadoc的标签以"@"开头，对应的标签就有对应的说明。关于标签在下一部分详细说明。
+如果注释中出现了你不能理解的内容，或翻译过来难以理解，请在原文之前加上译注，用自己的理解继续说明，比如：
+```java
+/**
+ * 获取指定坐标的最顶上的方块的Y坐标(不是空气).  
+ * 
+ * 译注：意思是获取某个坐标最上面的方块的高度(Y坐标). Essentials插件的top命令就是这个原理.
+ * 原文：Gets the highest non-air coordinate at the given coordinates
+ *
+ * @param x 给定的X坐标
+ * @param z 给定的Z坐标
+ * @return 在x,y位置的最高的方块的高度(忽略空气)
+ */
+public int getHighestBlockYAt(int x, int z);
+```
+-----
+## 标签
+你之前已经了解了一些javadoc的标签，比如@param、@return、@see、@deprecated等等，这里详细解释下一些特别的标签该如何翻译：    
+### **@param 参数名 参数说明**   
+> @param loc 一个位置({@link Location})    
+
+注意: 参数名不用翻译, 对应的是方法中的参数.    
+   
+   
+### **@return 返回值说明**   
+> @return 此方块的位置   
+   
+### **@throws 异常类型 在什么情况下会抛出这个异常**    
+> @throws IllegalArgumentException 如果PlayerListName超过16个字符    
+  
+注意别把异常的类名去掉. @throws 标签的说明应该以"if"或"如果"开头.    
+   
+### **@deprecated 原因**   
+这个标签代表此方法已过时被弃用/不推荐使用, 并说明了原因.    
+例如 java.awt.Window 类中的 show() 方法:    
+```java
+    /**
+     * 使窗口可见. 
+     * 如果窗口和/或其所有者还不能显示, 则都不显示. 
+     * 在使窗口可见之前将验证它. 如果窗口已经可见, 则此方法将窗口带到最前面. 
+     * 
+     * @see Component#isDisplayable
+     * @see #toFront
+     * @deprecated 从 JDK 1.5 版开始, 由 {@link #setVisible(boolean)} 取代. 
+     */
+    @Deprecated
+    public void show(); 
+```
+BukkitAPI中出现的大部分 @deprecated 标签一般是这样的   
+> @deprecated Magic value     
+
+Magic value具体是什么意思有点难以解释, 请查阅百度百科 "Magic number" 里 "程序开发中的含义".     
+一般出现在 getTypeId() setTypeId() setData() 一类的"方法参数或返回值使用数字来表示类型"的方法.    
+为什么不推荐使用? 因为如果使用这些数字, 那么你的代码看起来会是这样的:   
+> block.setTypeId(137); 
+
+阅读代码的人: "把这个方块的类型设为..诶等等, 137是哪个方块? 我去查查方块列表..哦原来是命令方块啊"  
+如果不使用ID而使用 Material 枚举  
+> block.setType(Material.COMMAND_BLOCK);
+
+阅读代码的人: "一看就明白这代码的意思是把这个方块的类型设置为命令方块"  
+  
+### **@author 作者**  
+不必翻译.   
+  
+  
+### **@version 版本号**  
+不必翻译.  
+   
+   
+### **@see 另请参见**   
+不必翻译.   
+  
+  
+### **@since 版本号**  
+自从哪个版本加入的这个成员.  
+如果只有一个版本号, 不必翻译. 
+  
+  
+### **{@link 类名#成员名}**   
+在最终生成的JavaDoc里添加一个指向某类中某成员的超链接.  
+如果此文档注释所在的类有 import, 那么@link 里无需写包名, 例如   
+```java
+    import org.bukkit.Location;
+    
+    //....此处略
+    
+    /**
+     * 获得此方块所在的{@link Location}.  
+     /
+    public Location getLocation();
+```
+但如果没有 import, 则必须写全名   
+> 获得此方块所在的 {@link org.bukkit.Location}.  
+
+想指向某类里具体的成员(例如方法, 字段等), 可以使用 #  
+> @deprecated 请使用 {@link Block#getType()} 方法代替  
+
+如果成员所在的类就是本类还可以简写为
+> @deprecated 请使用 {@link #getType()} 方法代替  
+
+如果有多个名字一样的重载方法可在括号内加参数类型
+> @deprecated 从 JDK 1.5 版开始, 由 {@link Window#setVisible(boolean)} 取代. 
+  
+   
+### **{@linkplain 类名#成员名 显示名}**   
+跟 @link 相似, 但区别是可以自定义显示的名称. ***显示名称需要进行翻译***.  
+> 获得此 {@link org.bukkit.Block} 的类型, 如果为空气则返回 {@linkplain Material#AIR AIR}.   
+
+会被JavaDoc工具解析为
+```html
+获得此 <a href="Block.html">Block</a> 的类型, 如果为空气则返回 <a href="Material.html#AIR">AIR</a>.   
+```
+-----
+# 翻译须知
+## 翻译质量  
+**严禁直接机翻, 若实在不会*请以单词为单位进行查询, 不要一大片一大片的扔进百度翻译*, 加入自己的理解, 重新组织语言. 否则将撤回**    
+为什么要以单词为单位? 因为也许电脑程序能当成一本合格的字典来使用, 但绝无法进行合理的语法组织.  
+## 遇到问题？
+如果您翻译时遇到了某些您不能理解的单词、专有名词、段落、概念等等，欢迎在群内提问, **在不能肯定的情况下请别擅下定论**.  
+# 提交翻译
+方法有两种，一是通过在线编辑器直接编辑，最直接。二是将项目仓库克隆下来，编辑完后推送上去。根据您的喜好选择其中一种方式吧。
+感谢您阅读本规范，祝您工作愉快^_^